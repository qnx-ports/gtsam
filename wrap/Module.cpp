--- conflicted
+++ resolved
@@ -301,13 +301,8 @@
       [assign_a(cls.namespaces, namespaces)] 
       [assign_a(cls.deconstructor.name,cls.name)]
       [bl::bind(&handle_possible_template, bl::var(classes), bl::var(cls),
-<<<<<<< HEAD
           bl::var(templateInstantiations))]
-      [assign_a(deconstructor,deconstructor0)] 
-=======
-          bl::var(templateArgName), bl::var(templateInstantiations))]
       [clear_a(templateInstantiations)]
->>>>>>> c8ac7f89
       [assign_a(constructor, constructor0)] 
       [assign_a(cls,cls0)];
  
