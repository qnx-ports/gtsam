/*
 * BinaryAllDiff.h
 * @brief Binary "all-different" constraint
 * @date Feb 6, 2012
 * @author Frank Dellaert
 */

#pragma once

#include <gtsam/discrete/DecisionTreeFactor.h>
#include <gtsam_unstable/discrete/Constraint.h>
#include <gtsam_unstable/discrete/Domain.h>

namespace gtsam {

/**
 * Binary AllDiff constraint
 * Returns 1 if values for two keys are different, 0 otherwise.
 */
class BinaryAllDiff : public Constraint {
  size_t cardinality0_, cardinality1_;  /// cardinality

 public:
  /// Constructor
  BinaryAllDiff(const DiscreteKey& key1, const DiscreteKey& key2)
      : Constraint(key1.first, key2.first),
        cardinality0_(key1.second),
        cardinality1_(key2.second) {}

  // print
  void print(
      const std::string& s = "",
      const KeyFormatter& formatter = DefaultKeyFormatter) const override {
    std::cout << s << "BinaryAllDiff on " << formatter(keys_[0]) << " and "
              << formatter(keys_[1]) << std::endl;
  }

  /// equals
  bool equals(const DiscreteFactor& other, double tol) const override {
    if (!dynamic_cast<const BinaryAllDiff*>(&other))
      return false;
    else {
      const BinaryAllDiff& f(static_cast<const BinaryAllDiff&>(other));
      return (cardinality0_ == f.cardinality0_) &&
             (cardinality1_ == f.cardinality1_);
    }
  }

  /// Calculate value
  double evaluate(const Assignment<Key>& values) const override {
    return (double)(values.at(keys_[0]) != values.at(keys_[1]));
  }

  /// Convert into a decisiontree
  DecisionTreeFactor toDecisionTreeFactor() const override {
    DiscreteKeys keys;
    keys.push_back(DiscreteKey(keys_[0], cardinality0_));
    keys.push_back(DiscreteKey(keys_[1], cardinality1_));
    std::vector<double> table;
    for (size_t i1 = 0; i1 < cardinality0_; i1++)
      for (size_t i2 = 0; i2 < cardinality1_; i2++) table.push_back(i1 != i2);
    DecisionTreeFactor converted(keys, table);
    return converted;
  }

  /// Multiply into a decisiontree
  DecisionTreeFactor operator*(const DecisionTreeFactor& f) const override {
    // TODO: can we do this more efficiently?
    return toDecisionTreeFactor() * f;
  }

<<<<<<< HEAD
  /// Multiply factors, DiscreteFactor::shared_ptr edition
  DiscreteFactor::shared_ptr multiply(
      const DiscreteFactor::shared_ptr& df) const override {
    return std::make_shared<DecisionTreeFactor>(
        this->operator*(df->toDecisionTreeFactor()));
  }

  /// divide by DiscreteFactor::shared_ptr f (safely)
  DiscreteFactor::shared_ptr operator/(
      const DiscreteFactor::shared_ptr& df) const override {
    return this->toDecisionTreeFactor() / df;
  }

=======
>>>>>>> 43f755d9
  /*
   * Ensure Arc-consistency by checking every possible value of domain j.
   * @param j domain to be checked
   * @param (in/out) domains all domains, but only domains->at(j) will be checked.
   * @return true if domains->at(j) was changed, false otherwise.
   */
  bool ensureArcConsistency(Key j, Domains* domains) const override {
    throw std::runtime_error(
        "BinaryAllDiff::ensureArcConsistency not implemented");
    return false;
  }

  /// Partially apply known values
  Constraint::shared_ptr partiallyApply(const DiscreteValues&) const override {
    throw std::runtime_error("BinaryAllDiff::partiallyApply not implemented");
  }

  /// Partially apply known values, domain version
  Constraint::shared_ptr partiallyApply(
      const Domains&) const override {
    throw std::runtime_error("BinaryAllDiff::partiallyApply not implemented");
  }

  /// Compute error for each assignment and return as a tree
  AlgebraicDecisionTree<Key> errorTree() const override {
    throw std::runtime_error("BinaryAllDiff::error not implemented");
  }

  /// Get the number of non-zero values contained in this factor.
  uint64_t nrValues() const override { return 1; };

  DiscreteFactor::shared_ptr sum(size_t nrFrontals) const override {
    return toDecisionTreeFactor().sum(nrFrontals);
  }

  DiscreteFactor::shared_ptr sum(const Ordering& keys) const override {
    return toDecisionTreeFactor().sum(keys);
  }

  DiscreteFactor::shared_ptr max(size_t nrFrontals) const override {
    return toDecisionTreeFactor().max(nrFrontals);
  }

  DiscreteFactor::shared_ptr max(const Ordering& keys) const override {
    return toDecisionTreeFactor().max(keys);
  }
};

}  // namespace gtsam<|MERGE_RESOLUTION|>--- conflicted
+++ resolved
@@ -69,22 +69,6 @@
     return toDecisionTreeFactor() * f;
   }
 
-<<<<<<< HEAD
-  /// Multiply factors, DiscreteFactor::shared_ptr edition
-  DiscreteFactor::shared_ptr multiply(
-      const DiscreteFactor::shared_ptr& df) const override {
-    return std::make_shared<DecisionTreeFactor>(
-        this->operator*(df->toDecisionTreeFactor()));
-  }
-
-  /// divide by DiscreteFactor::shared_ptr f (safely)
-  DiscreteFactor::shared_ptr operator/(
-      const DiscreteFactor::shared_ptr& df) const override {
-    return this->toDecisionTreeFactor() / df;
-  }
-
-=======
->>>>>>> 43f755d9
   /*
    * Ensure Arc-consistency by checking every possible value of domain j.
    * @param j domain to be checked
