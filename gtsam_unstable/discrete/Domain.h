/*
 * Domain.h
 * @brief Domain restriction constraint
 * @date Feb 13, 2012
 * @author Frank Dellaert
 */

#pragma once

#include <gtsam/discrete/DiscreteKey.h>
#include <gtsam_unstable/discrete/Constraint.h>
#include <optional>

namespace gtsam {

/**
 * The Domain class represents a constraint that restricts the possible values a
 * particular variable, with given key, can take on.
 */
class GTSAM_UNSTABLE_EXPORT Domain : public Constraint {
  size_t cardinality_;       /// Cardinality
  std::set<size_t> values_;  /// allowed values

 public:
  typedef std::shared_ptr<Domain> shared_ptr;

  // Constructor on Discrete Key initializes an "all-allowed" domain
  Domain(const DiscreteKey& dkey)
      : Constraint(dkey.first), cardinality_(dkey.second) {
    for (size_t v = 0; v < cardinality_; v++) values_.insert(v);
  }

  // Constructor on Discrete Key with single allowed value
  // Consider SingleValue constraint
  Domain(const DiscreteKey& dkey, size_t v)
      : Constraint(dkey.first), cardinality_(dkey.second) {
    values_.insert(v);
  }

  /// The one key
  Key key() const { return keys_[0]; }

  // The associated discrete key
  DiscreteKey discreteKey() const { return DiscreteKey(key(), cardinality_); }

  /// Insert a value, non const :-(
  void insert(size_t value) { values_.insert(value); }

  /// Erase a value, non const :-(
  void erase(size_t value) { values_.erase(value); }

  uint64_t nrValues() const override { return values_.size(); }

  bool isSingleton() const { return nrValues() == 1; }

  size_t firstValue() const { return *values_.begin(); }

  // print
  void print(const std::string& s = "", const KeyFormatter& formatter =
                                            DefaultKeyFormatter) const override;

  /// equals
  bool equals(const DiscreteFactor& other, double tol) const override {
    if (!dynamic_cast<const Domain*>(&other))
      return false;
    else {
      const Domain& f(static_cast<const Domain&>(other));
      return (cardinality_ == f.cardinality_) && (values_ == f.values_);
    }
  }

  /// Compute error for each assignment and return as a tree
  AlgebraicDecisionTree<Key> errorTree() const override {
    throw std::runtime_error("Domain::error not implemented");
  }

  // Return concise string representation, mostly to debug arc consistency.
  // Converts from base 0 to base1.
  std::string base1Str() const;

  // Check whether domain cotains a specific value.
  bool contains(size_t value) const { return values_.count(value) > 0; }

  /// Calculate value
<<<<<<< HEAD
  double operator()(const Assignment<Key>& values) const override;
=======
  double evaluate(const Assignment<Key>& values) const override;
>>>>>>> 77ba91bf

  /// Convert into a decisiontree
  DecisionTreeFactor toDecisionTreeFactor() const override;

  /// Multiply into a decisiontree
  DecisionTreeFactor operator*(const DecisionTreeFactor& f) const override;

  /*
   * Ensure Arc-consistency by checking every possible value of domain j.
   * @param j domain to be checked
   * @param (in/out) domains all domains, but only domains->at(j) will be
   * checked.
   * @return true if domains->at(j) was changed, false otherwise.
   */
  bool ensureArcConsistency(Key j, Domains* domains) const override;

  /**
   * Check for a value in domain that does not occur in any other connected
   * domain. If found, return a a new singleton domain...
   * Called in AllDiff::ensureArcConsistency
   * @param keys connected domains through alldiff
   * @param keys other domains
   */
  std::optional<Domain> checkAllDiff(const KeyVector keys,
                                       const Domains& domains) const;

  /// Partially apply known values
  Constraint::shared_ptr partiallyApply(const DiscreteValues& values) const override;

  /// Partially apply known values, domain version
  Constraint::shared_ptr partiallyApply(const Domains& domains) const override;

  DiscreteFactor::shared_ptr sum(size_t nrFrontals) const override {
    throw std::runtime_error("Not implemented");
  }

  DiscreteFactor::shared_ptr sum(const Ordering& keys) const override {
    throw std::runtime_error("Not implemented");
  }

  DiscreteFactor::shared_ptr max(size_t nrFrontals) const override {
    throw std::runtime_error("Not implemented");
  }

  DiscreteFactor::shared_ptr max(const Ordering& keys) const override {
    throw std::runtime_error("Not implemented");
  }
};

}  // namespace gtsam<|MERGE_RESOLUTION|>--- conflicted
+++ resolved
@@ -82,11 +82,7 @@
   bool contains(size_t value) const { return values_.count(value) > 0; }
 
   /// Calculate value
-<<<<<<< HEAD
-  double operator()(const Assignment<Key>& values) const override;
-=======
   double evaluate(const Assignment<Key>& values) const override;
->>>>>>> 77ba91bf
 
   /// Convert into a decisiontree
   DecisionTreeFactor toDecisionTreeFactor() const override;
