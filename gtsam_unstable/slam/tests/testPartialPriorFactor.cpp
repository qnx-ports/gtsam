/* ----------------------------------------------------------------------------

 * GTSAM Copyright 2010, Georgia Tech Research Corporation,
 * Atlanta, Georgia 30332-0415
 * All Rights Reserved
 * Authors: Frank Dellaert, et al. (see THANKS for the full author list)

 * See LICENSE for the license information

 * -------------------------------------------------------------------------- */

#include <gtsam_unstable/slam/PartialPosePriorFactor.h>
#include <gtsam/inference/Symbol.h>
#include <gtsam/geometry/Pose2.h>
#include <gtsam/geometry/Pose3.h>
#include <gtsam/base/numericalDerivative.h>
#include <gtsam/base/TestableAssertions.h>

#include <CppUnitLite/TestHarness.h>

<<<<<<< HEAD
#include <gtsam/nonlinear/NonlinearFactorGraph.h>
#include <gtsam/nonlinear/LevenbergMarquardtOptimizer.h>
#include <gtsam/nonlinear/Marginals.h>

=======
using namespace std::placeholders;
>>>>>>> fd7df61d
using namespace std;
using namespace gtsam;

namespace NM = gtsam::noiseModel;

// Pose3 parameter representation is [ Rx Ry Rz Tx Ty Tz ].
static const int kIndexRx = 0;
static const int kIndexRy = 1;
static const int kIndexRz = 2;
static const int kIndexTx = 3;
static const int kIndexTy = 4;
static const int kIndexTz = 5;

typedef PartialPosePriorFactor<Pose2> TestPrior2;
typedef PartialPosePriorFactor<Pose3> TestPrior3;
typedef std::vector<size_t> Indices;

/// traits
namespace gtsam {
template<>
struct traits<TestPrior2> : public Testable<TestPrior2> {};

template<>
struct traits<TestPrior3> : public Testable<TestPrior3> {};
}

/* ************************************************************************* */
TEST(PartialPriorFactor, Constructors2) {
  Key poseKey(1);
  Pose2 measurement(-13.1, 3.14, -0.73);

  // Prior on x component of translation.
  TestPrior2 factor1(poseKey, 0, measurement.x(), NM::Isotropic::Sigma(1, 0.25));
  CHECK(assert_equal(1, factor1.prior().rows()));
  CHECK(assert_equal(measurement.x(), factor1.prior()(0)));
  CHECK(assert_container_equality<Indices>({ 0 }, factor1.indices()));

  // Prior on full translation vector.
  const Indices t_indices = { 0, 1 };
  TestPrior2 factor2(poseKey, t_indices, measurement.translation(), NM::Isotropic::Sigma(2, 0.25));
  CHECK(assert_equal(2, factor2.prior().rows()));
  CHECK(assert_equal(measurement.translation(), factor2.prior()));
  CHECK(assert_container_equality<Indices>(t_indices, factor2.indices()));

  // Prior on theta.
  TestPrior2 factor3(poseKey, 2, measurement.theta(), NM::Isotropic::Sigma(1, 0.1));
  CHECK(assert_equal(1, factor3.prior().rows()));
  CHECK(assert_equal(measurement.theta(), factor3.prior()(0)));
  CHECK(assert_container_equality<Indices>({ 2 }, factor3.indices()));
}

/* ************************************************************************* */
TEST(PartialPriorFactor, JacobianPartialTranslation2) {
  Key poseKey(1);
  Pose2 measurement(-13.1, 3.14, -0.73);

  // Prior on x component of translation.
  TestPrior2 factor(poseKey, 0, measurement.x(), NM::Isotropic::Sigma(1, 0.25));

  Pose2 pose = measurement; // Zero-error linearization point.

  // Calculate numerical derivatives.
  Matrix expectedH1 = numericalDerivative11<Vector, Pose2>(
<<<<<<< HEAD
      boost::bind(&TestPrior2::evaluateError, &factor, _1, boost::none), pose);
=======
		  [&factor](const Pose2& p) { return factor.evaluateError(p); }, pose);
>>>>>>> fd7df61d

  // Use the factor to calculate the derivative.
  Matrix actualH1;
  Vector e = factor.evaluateError(pose, actualH1);

  // Make sure we get the correct error and Jacobian.
  CHECK(assert_equal(Vector1::Zero(), e, 1e-5));
  CHECK(assert_equal(expectedH1, actualH1, 1e-5));
}

/* ************************************************************************* */
TEST(PartialPriorFactor, JacobianFullTranslation2) {
  Key poseKey(1);
  Pose2 measurement(-6.0, 3.5, 0.123);

  // Prior on x component of translation.
<<<<<<< HEAD
  TestPrior2 factor(poseKey, { 0, 1 }, measurement.translation(), NM::Isotropic::Sigma(2, 0.25));
=======
  TestPartialPriorFactor2 factor(poseKey, {0, 1}, measurement.translation(),
                                 NM::Isotropic::Sigma(2, 0.25));
>>>>>>> fd7df61d

  Pose2 pose = measurement; // Zero-error linearization point.

  // Calculate numerical derivatives.
  Matrix expectedH1 = numericalDerivative11<Vector, Pose2>(
<<<<<<< HEAD
      boost::bind(&TestPrior2::evaluateError, &factor, _1, boost::none), pose);
=======
		  [&factor](const Pose2& p) { return factor.evaluateError(p); }, pose);
>>>>>>> fd7df61d

  // Use the factor to calculate the derivative.
  Matrix actualH1;
  Vector e = factor.evaluateError(pose, actualH1);
  CHECK(assert_equal(Vector2::Zero(), e, 1e-5));
  CHECK(assert_equal(expectedH1, actualH1, 1e-5));
}

/* ************************************************************************* */
TEST(PartialPriorFactor, JacobianTheta) {
  Key poseKey(1);
  Pose2 measurement(-1.0, 0.4, -2.5);

  // Prior on x component of translation.
  TestPrior2 factor(poseKey, 2, measurement.theta(), NM::Isotropic::Sigma(1, 0.25));

  Pose2 pose = measurement; // Zero-error linearization point.

  // Calculate numerical derivatives.
  Matrix expectedH1 = numericalDerivative11<Vector, Pose2>(
<<<<<<< HEAD
      boost::bind(&TestPrior2::evaluateError, &factor, _1, boost::none), pose);
=======
		  [&factor](const Pose2& p) { return factor.evaluateError(p); }, pose);
>>>>>>> fd7df61d

  // Use the factor to calculate the derivative.
  Matrix actualH1;
  Vector e = factor.evaluateError(pose, actualH1);
  CHECK(assert_equal(Vector1::Zero(), e, 1e-5));
  CHECK(assert_equal(expectedH1, actualH1, 1e-5));
}

/* ************************************************************************* */
TEST(PartialPriorFactor, Constructors3) {
  Key poseKey(1);
  Pose3 measurement(Rot3::RzRyRx(-0.17, 0.567, M_PI), Point3(10.0, -2.3, 3.14));

  // Single component of translation.
  TestPrior3 factor1(poseKey, kIndexTy, measurement.y(),
      NM::Isotropic::Sigma(1, 0.25));
  CHECK(assert_equal(1, factor1.prior().rows()));
  CHECK(assert_equal(measurement.y(), factor1.prior()(0)));
  CHECK(assert_container_equality<Indices>({ kIndexTy }, factor1.indices()));

  // Full translation vector.
  const Indices t_indices = { kIndexTx, kIndexTy, kIndexTz };
  TestPrior3 factor2(poseKey, t_indices, measurement.translation(),
      NM::Isotropic::Sigma(3, 0.25));
  CHECK(assert_equal(3, factor2.prior().rows()));
  CHECK(assert_equal(measurement.translation(), factor2.prior()));
  CHECK(assert_container_equality<Indices>(t_indices, factor2.indices()));

  // Full tangent vector of rotation.
  const Indices r_indices = { kIndexRx, kIndexRy, kIndexRz };
  TestPrior3 factor3(poseKey, r_indices, Rot3::Logmap(measurement.rotation()),
      NM::Isotropic::Sigma(3, 0.1));
  CHECK(assert_equal(3, factor3.prior().rows()));
  CHECK(assert_equal(Rot3::Logmap(measurement.rotation()), factor3.prior()));
  CHECK(assert_container_equality<Indices>(r_indices, factor3.indices()));
}

/* ************************************************************************* */
TEST(PartialPriorFactor, JacobianAtIdentity3) {
  Key poseKey(1);
  Pose3 measurement = Pose3::Identity();
  SharedNoiseModel model = NM::Isotropic::Sigma(1, 0.25);

  TestPrior3 factor(poseKey, kIndexTy, measurement.translation().y(), model);

  Pose3 pose = measurement; // Zero-error linearization point.

  // Calculate numerical derivatives.
  Matrix expectedH1 = numericalDerivative11<Vector, Pose3>(
<<<<<<< HEAD
      boost::bind(&TestPrior3::evaluateError, &factor, _1, boost::none), pose);
=======
		  [&factor](const Pose3& p) { return factor.evaluateError(p); }, pose);
>>>>>>> fd7df61d

  // Use the factor to calculate the derivative.
  Matrix actualH1;
  Vector e = factor.evaluateError(pose, actualH1);
  CHECK(assert_equal(Vector1::Zero(), e, 1e-5));
  CHECK(assert_equal(expectedH1, actualH1, 1e-5));
}

/* ************************************************************************* */
TEST(PartialPriorFactor, JacobianPartialTranslation3) {
  Key poseKey(1);
  Pose3 measurement(Rot3::RzRyRx(0.15, -0.30, 0.45), Point3(-5.0, 8.0, -11.0));
  SharedNoiseModel model = NM::Isotropic::Sigma(1, 0.25);

  TestPrior3 factor(poseKey, kIndexTy, measurement.translation().y(), model);

  Pose3 pose = measurement; // Zero-error linearization point.

  // Calculate numerical derivatives.
  Matrix expectedH1 = numericalDerivative11<Vector, Pose3>(
<<<<<<< HEAD
      boost::bind(&TestPrior3::evaluateError, &factor, _1, boost::none), pose);
=======
		  [&factor](const Pose3& p) { return factor.evaluateError(p); }, pose);
>>>>>>> fd7df61d

  // Use the factor to calculate the derivative.
  Matrix actualH1;
  Vector e = factor.evaluateError(pose, actualH1);
  CHECK(assert_equal(Vector1::Zero(), e, 1e-5));
  CHECK(assert_equal(expectedH1, actualH1, 1e-5));
}

/* ************************************************************************* */
TEST(PartialPriorFactor, JacobianFullTranslation3) {
  Key poseKey(1);
  Pose3 measurement(Rot3::RzRyRx(-0.15, 0.30, -0.45), Point3(5.0, -8.0, 11.0));
  SharedNoiseModel model = NM::Isotropic::Sigma(3, 0.25);

  std::vector<size_t> translationIndices = { kIndexTx, kIndexTy, kIndexTz };
  TestPrior3 factor(poseKey, translationIndices, measurement.translation(), model);

  // Create a linearization point at the zero-error point
  Pose3 pose = measurement; // Zero-error linearization point.

  // Calculate numerical derivatives.
  Matrix expectedH1 = numericalDerivative11<Vector, Pose3>(
<<<<<<< HEAD
      boost::bind(&TestPrior3::evaluateError, &factor, _1, boost::none), pose);
=======
		  [&factor](const Pose3& p) { return factor.evaluateError(p); }, pose);
>>>>>>> fd7df61d

  // Use the factor to calculate the derivative.
  Matrix actualH1;
  Vector e = factor.evaluateError(pose, actualH1);
  CHECK(assert_equal(Vector3::Zero(), e, 1e-5));
  CHECK(assert_equal(expectedH1, actualH1, 1e-5));
}

/* ************************************************************************* */
TEST(PartialPriorFactor, JacobianTxTz3) {
  Key poseKey(1);
  Pose3 measurement(Rot3::RzRyRx(-0.17, 0.567, M_PI), Point3(10.0, -2.3, 3.14));
  SharedNoiseModel model = NM::Isotropic::Sigma(2, 0.25);

  std::vector<size_t> translationIndices = { kIndexTx, kIndexTz };
  TestPrior3 factor(poseKey, translationIndices,
      (Vector(2) << measurement.x(), measurement.z()).finished(), model);

  Pose3 pose = measurement; // Zero-error linearization point.

  // Calculate numerical derivatives.
  Matrix expectedH1 = numericalDerivative11<Vector, Pose3>(
<<<<<<< HEAD
      boost::bind(&TestPrior3::evaluateError, &factor, _1, boost::none), pose);
=======
		  [&factor](const Pose3& p) { return factor.evaluateError(p); }, pose);
>>>>>>> fd7df61d

  // Use the factor to calculate the derivative.
  Matrix actualH1;
  Vector e = factor.evaluateError(pose, actualH1);
  CHECK(assert_equal(Vector2::Zero(), e, 1e-5));
  CHECK(assert_equal(expectedH1, actualH1, 1e-5));
}

/* ************************************************************************* */
TEST(PartialPriorFactor, JacobianPartialRotation3) {
  Key poseKey(1);
  Pose3 measurement(Rot3::RzRyRx(1.15, -5.30, 0.45), Point3(-1.0, 2.0, -17.0));
  SharedNoiseModel model = NM::Isotropic::Sigma(1, 0.25);

  // Constrain one axis of rotation.
  TestPrior3 factor(poseKey, kIndexRx, Rot3::Logmap(measurement.rotation()).x(), model);

  Pose3 pose = measurement; // Zero-error linearization point.

  // Calculate numerical derivatives.
  Matrix expectedH1 = numericalDerivative11<Vector, Pose3>(
      boost::bind(&TestPrior3::evaluateError, &factor, _1, boost::none), pose);

  // Use the factor to calculate the derivative.
  Matrix actualH1;
  Vector e = factor.evaluateError(pose, actualH1);
  CHECK(assert_equal(Vector1::Zero(), e, 1e-5));
  CHECK(assert_equal(expectedH1, actualH1, 1e-5));
}

/* ************************************************************************* */
TEST(PartialPriorFactor, JacobianFullRotation3) {
  Key poseKey(1);
  Pose3 measurement(Rot3::RzRyRx(0.15, -3.30, 0.01), Point3(-2.0, 4.0, -0.3));
  SharedNoiseModel model = NM::Isotropic::Sigma(3, 0.25);

  std::vector<size_t> rotationIndices = { kIndexRx, kIndexRy, kIndexRz };
  TestPrior3 factor(poseKey, rotationIndices, Rot3::Logmap(measurement.rotation()), model);

  Pose3 pose = measurement; // Zero-error linearization point.

  // Calculate numerical derivatives.
  Matrix expectedH1 = numericalDerivative11<Vector, Pose3>(
<<<<<<< HEAD
      boost::bind(&TestPrior3::evaluateError, &factor, _1, boost::none), pose);
=======
		  [&factor](const Pose3& p) { return factor.evaluateError(p); }, pose);
>>>>>>> fd7df61d

  // Use the factor to calculate the derivative.
  Matrix actualH1;
  Vector e = factor.evaluateError(pose, actualH1);
  CHECK(assert_equal(Vector3::Zero(), e, 1e-5));
  CHECK(assert_equal(expectedH1, actualH1, 1e-5));
}

/* ************************************************************************* */
TEST(PartialPriorFactor, FactorGraph1) {
  Key poseKey(1);

  Pose3 pose(Rot3::RzRyRx(-0.17, 0.567, M_PI), Point3(10.0, -2.3, 3.14));
  SharedNoiseModel model = NM::Isotropic::Sigma(6, 0.25);

  Vector6 prior = (Vector(6) << Rot3::Logmap(pose.rotation()), pose.translation()).finished();

  // By specifying all of the parameter indices, this effectively becomes a PosePriorFactor.
  std::vector<size_t> indices = { 0, 1, 2, 3, 4, 5 };
  TestPrior3 factor(poseKey, indices, prior, model);

  NonlinearFactorGraph graph;
  Values initial;
  graph.add(factor);

  // Get an initial pose with a small error from groundtruth. Make sure that the
  // prior factor is able to correct the final result.
  Pose3 pose_error(Rot3::RzRyRx(0.3, -0.03, 0.17), Point3(0.2, -0.14, 0.05));
  initial.insert(poseKey, pose_error * pose);
  initial.print("Initial values:\n");

  Values result = LevenbergMarquardtOptimizer(graph, initial).optimize();
  result.print("Final Result:\n");
  Pose3 pose_optimized = result.at<Pose3>(poseKey);

  CHECK(assert_equal(pose, pose_optimized, 1e-5));
}


/* ************************************************************************* */
int main() { TestResult tr; return TestRegistry::runAllTests(tr); }
/* ************************************************************************* */<|MERGE_RESOLUTION|>--- conflicted
+++ resolved
@@ -18,14 +18,11 @@
 
 #include <CppUnitLite/TestHarness.h>
 
-<<<<<<< HEAD
 #include <gtsam/nonlinear/NonlinearFactorGraph.h>
 #include <gtsam/nonlinear/LevenbergMarquardtOptimizer.h>
 #include <gtsam/nonlinear/Marginals.h>
 
-=======
 using namespace std::placeholders;
->>>>>>> fd7df61d
 using namespace std;
 using namespace gtsam;
 
@@ -89,11 +86,7 @@
 
   // Calculate numerical derivatives.
   Matrix expectedH1 = numericalDerivative11<Vector, Pose2>(
-<<<<<<< HEAD
-      boost::bind(&TestPrior2::evaluateError, &factor, _1, boost::none), pose);
-=======
 		  [&factor](const Pose2& p) { return factor.evaluateError(p); }, pose);
->>>>>>> fd7df61d
 
   // Use the factor to calculate the derivative.
   Matrix actualH1;
@@ -110,22 +103,14 @@
   Pose2 measurement(-6.0, 3.5, 0.123);
 
   // Prior on x component of translation.
-<<<<<<< HEAD
-  TestPrior2 factor(poseKey, { 0, 1 }, measurement.translation(), NM::Isotropic::Sigma(2, 0.25));
-=======
   TestPartialPriorFactor2 factor(poseKey, {0, 1}, measurement.translation(),
                                  NM::Isotropic::Sigma(2, 0.25));
->>>>>>> fd7df61d
 
   Pose2 pose = measurement; // Zero-error linearization point.
 
   // Calculate numerical derivatives.
   Matrix expectedH1 = numericalDerivative11<Vector, Pose2>(
-<<<<<<< HEAD
-      boost::bind(&TestPrior2::evaluateError, &factor, _1, boost::none), pose);
-=======
 		  [&factor](const Pose2& p) { return factor.evaluateError(p); }, pose);
->>>>>>> fd7df61d
 
   // Use the factor to calculate the derivative.
   Matrix actualH1;
@@ -146,11 +131,7 @@
 
   // Calculate numerical derivatives.
   Matrix expectedH1 = numericalDerivative11<Vector, Pose2>(
-<<<<<<< HEAD
-      boost::bind(&TestPrior2::evaluateError, &factor, _1, boost::none), pose);
-=======
 		  [&factor](const Pose2& p) { return factor.evaluateError(p); }, pose);
->>>>>>> fd7df61d
 
   // Use the factor to calculate the derivative.
   Matrix actualH1;
@@ -200,11 +181,7 @@
 
   // Calculate numerical derivatives.
   Matrix expectedH1 = numericalDerivative11<Vector, Pose3>(
-<<<<<<< HEAD
-      boost::bind(&TestPrior3::evaluateError, &factor, _1, boost::none), pose);
-=======
-		  [&factor](const Pose3& p) { return factor.evaluateError(p); }, pose);
->>>>>>> fd7df61d
+		  [&factor](const Pose3& p) { return factor.evaluateError(p); }, pose);
 
   // Use the factor to calculate the derivative.
   Matrix actualH1;
@@ -225,11 +202,7 @@
 
   // Calculate numerical derivatives.
   Matrix expectedH1 = numericalDerivative11<Vector, Pose3>(
-<<<<<<< HEAD
-      boost::bind(&TestPrior3::evaluateError, &factor, _1, boost::none), pose);
-=======
-		  [&factor](const Pose3& p) { return factor.evaluateError(p); }, pose);
->>>>>>> fd7df61d
+		  [&factor](const Pose3& p) { return factor.evaluateError(p); }, pose);
 
   // Use the factor to calculate the derivative.
   Matrix actualH1;
@@ -252,11 +225,7 @@
 
   // Calculate numerical derivatives.
   Matrix expectedH1 = numericalDerivative11<Vector, Pose3>(
-<<<<<<< HEAD
-      boost::bind(&TestPrior3::evaluateError, &factor, _1, boost::none), pose);
-=======
-		  [&factor](const Pose3& p) { return factor.evaluateError(p); }, pose);
->>>>>>> fd7df61d
+		  [&factor](const Pose3& p) { return factor.evaluateError(p); }, pose);
 
   // Use the factor to calculate the derivative.
   Matrix actualH1;
@@ -279,11 +248,7 @@
 
   // Calculate numerical derivatives.
   Matrix expectedH1 = numericalDerivative11<Vector, Pose3>(
-<<<<<<< HEAD
-      boost::bind(&TestPrior3::evaluateError, &factor, _1, boost::none), pose);
-=======
-		  [&factor](const Pose3& p) { return factor.evaluateError(p); }, pose);
->>>>>>> fd7df61d
+		  [&factor](const Pose3& p) { return factor.evaluateError(p); }, pose);
 
   // Use the factor to calculate the derivative.
   Matrix actualH1;
@@ -327,11 +292,7 @@
 
   // Calculate numerical derivatives.
   Matrix expectedH1 = numericalDerivative11<Vector, Pose3>(
-<<<<<<< HEAD
-      boost::bind(&TestPrior3::evaluateError, &factor, _1, boost::none), pose);
-=======
-		  [&factor](const Pose3& p) { return factor.evaluateError(p); }, pose);
->>>>>>> fd7df61d
+		  [&factor](const Pose3& p) { return factor.evaluateError(p); }, pose);
 
   // Use the factor to calculate the derivative.
   Matrix actualH1;
