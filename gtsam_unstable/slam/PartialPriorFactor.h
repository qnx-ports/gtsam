/* ----------------------------------------------------------------------------

 * GTSAM Copyright 2010, Georgia Tech Research Corporation,
 * Atlanta, Georgia 30332-0415
 * All Rights Reserved
 * Authors: Frank Dellaert, et al. (see THANKS for the full author list)

 * See LICENSE for the license information

 * -------------------------------------------------------------------------- */

/**
 * @file PartialPriorFactor.h
 * @brief A factor for setting a prior on a subset of a variable's parameters.
 * @author Alex Cunningham
 */
#pragma once

#include <gtsam/nonlinear/NonlinearFactor.h>
#include <gtsam/base/Lie.h>

namespace gtsam {

<<<<<<< HEAD
/**
 * A class for putting a partial prior on any manifold type by specifying the
 * indices of measured parameter. Note that the prior is over a customizable
 * *parameter* vector, and not over the tangent vector (e.g given by T::Local(x)).
 * This is due to the fact that the tangent vector entries may not be directly
 * useful for common pose constraints; for example, the translation component of
 * Pose3::Local(x) != x.translation() for non-identity rotations, which makes it
 * hard to use the tangent vector for translation constraints.
 *
 * Instead, the prior and indices are given with respect to a "parameter vector"
 * whose values we can measure and put a prior on. Derived classes implement
 * the desired parameterization by overriding the Parameterize(x) function.
 *
 * The prior parameter vector used in this factor is stored in compressed form,
 * such that it only contains values for measurements that are to be compared.
 * The provided indices will determine which parameters to extract in the error
 * function.
 *
 * @tparam VALUE is the type of variable that the prior effects.
 */
template<class VALUE>
class PartialPriorFactor: public NoiseModelFactor1<VALUE> {
 public:
  typedef VALUE T;

 private:
  typedef NoiseModelFactor1<VALUE> Base;
  typedef PartialPriorFactor<VALUE> This;

  Vector prior_;                 ///< Prior on measured parameters.
  std::vector<size_t> indices_;  ///< Indices of the measured parameters.

  /** Default constructor - only use for serialization. */
  PartialPriorFactor() {}

 public:
  ~PartialPriorFactor() override {}

  /** Single Index Constructor: Prior on a single entry at index 'idx' in the parameter vector.*/
  PartialPriorFactor(Key key, size_t idx, double prior, const SharedNoiseModel& model)
      : Base(model, key),
        prior_(Vector1(prior)),
        indices_(1, idx) {
    assert(model->dim() == 1);
  }

  /** Indices Constructor: Specify the relevant measured indices in the parameter vector.*/
  PartialPriorFactor(Key key, const std::vector<size_t>& indices, const Vector& prior,
                     const SharedNoiseModel& model)
      : Base(model, key),
=======
  /**
   * A class for a soft partial prior on any Lie type, with a mask over Expmap
   * parameters. Note that this will use Logmap() to find a tangent space parameterization
   * for the variable attached, so this may fail for highly nonlinear manifolds.
   *
   * The prior vector used in this factor is stored in compressed form, such that
   * it only contains values for measurements that are to be compared, and they are in
   * the same order as VALUE::Logmap(). The provided indices will determine which components to
   * extract in the error function.
   *
   * @tparam VALUE is the type of variable the prior effects
   */
  template<class VALUE>
  class PartialPriorFactor: public NoiseModelFactorN<VALUE> {

  public:
    typedef VALUE T;

  protected:
    // Concept checks on the variable type - currently requires Lie
    GTSAM_CONCEPT_LIE_TYPE(VALUE)

    typedef NoiseModelFactorN<VALUE> Base;
    typedef PartialPriorFactor<VALUE> This;

    Vector prior_;                 ///< Measurement on tangent space parameters, in compressed form.
    std::vector<size_t> indices_;  ///< Indices of the measured tangent space parameters.

    /**
     * constructor with just minimum requirements for a factor - allows more
     * computation in the constructor.  This should only be used by subclasses
     */
    PartialPriorFactor(Key key, const SharedNoiseModel& model)
      : Base(model, key) {}

  public:

    // Provide access to the Matrix& version of evaluateError:
    using Base::evaluateError;

    /** default constructor - only use for serialization */
    PartialPriorFactor() {}

    /** Single Element Constructor: Prior on a single parameter at index 'idx' in the tangent vector.*/
    PartialPriorFactor(Key key, size_t idx, double prior, const SharedNoiseModel& model) :
      Base(model, key),
      prior_((Vector(1) << prior).finished()),
      indices_(1, idx) {
      assert(model->dim() == 1);
    }

    /** Indices Constructor: Specify the relevant measured indices in the tangent vector.*/
    PartialPriorFactor(Key key, const std::vector<size_t>& indices, const Vector& prior,
        const SharedNoiseModel& model) :
        Base(model, key),
>>>>>>> fd7df61d
        prior_(prior),
        indices_(indices) {
    assert((size_t)prior_.size() == indices_.size());
    assert((size_t)prior.size() == model->dim());
  }

  /** Implement functions needed for Testable */

  /** print */
  void print(const std::string& s, const KeyFormatter& keyFormatter = DefaultKeyFormatter) const override {
    Base::print(s, keyFormatter);
    gtsam::print(prior_, "Prior: ");
    std::cout << "Indices: ";
    for (const int i : indices_) { std::cout << i << " " ;}
    std::cout << std::endl;
  }

  /** equals */
  bool equals(const NonlinearFactor& expected, double tol=1e-9) const override {
    const This *e = dynamic_cast<const This*> (&expected);
    return e != nullptr && Base::equals(*e, tol) &&
        gtsam::equal_with_abs_tol(this->prior_, e->prior_, tol) &&
        this->indices_ == e->indices_;
  }

<<<<<<< HEAD
  /**
   * Evaluate the error h(x) - prior, where h(x) returns a parameter vector
   * representation of x that is consistent with the prior. Note that this
   * function expects any derived factor to have overridden the Parameterize()
   * member function.
   */
  Vector evaluateError(const T& x, boost::optional<Matrix&> H = boost::none) const override {
    // Extract the relevant subset of the parameter vector and Jacobian.
    Matrix H_full;
    const Vector hx_full = Parameterize(x, H ? &H_full : nullptr);
=======
    ~PartialPriorFactor() override {}

    /// @return a deep copy of this factor
    gtsam::NonlinearFactor::shared_ptr clone() const override {
      return std::static_pointer_cast<gtsam::NonlinearFactor>(
          gtsam::NonlinearFactor::shared_ptr(new This(*this))); }
>>>>>>> fd7df61d

    Vector hx(indices_.size());
    if (H) (*H) = Matrix::Zero(indices_.size(), T::dimension);

    for (size_t i = 0; i < indices_.size(); ++i) {
      hx(i) = hx_full(indices_.at(i));
      if (H) (*H).row(i) = H_full.row(indices_.at(i));
    }

    return hx - prior_;
  }

<<<<<<< HEAD
  // access
  const Vector& prior() const { return prior_; }
  const std::vector<size_t>& indices() const { return indices_; }

 private:
  /**
   * Map an input x on the manifold to a parameter vector h(x).
   * Note that this function may not be the same as VALUE::Local() if the
   * parameter vector is defined differently from the tangent vector.
   *
   * This function should be implemented by derived classes based on VALUE.
   */
  virtual Vector Parameterize(const T& x, Matrix* H = nullptr) const = 0;

private:
  /** Serialization function */
  friend class boost::serialization::access;
  template<class ARCHIVE>
  void serialize(ARCHIVE & ar, const unsigned int /*version*/) {
    ar & boost::serialization::make_nvp("NoiseModelFactor1",
        boost::serialization::base_object<Base>(*this));
    ar & BOOST_SERIALIZATION_NVP(prior_);
    ar & BOOST_SERIALIZATION_NVP(indices_);
  }
}; // \class PartialPriorFactor
=======
    /** implement functions needed to derive from Factor */

    /** Returns a vector of errors for the measured tangent parameters.  */
    Vector evaluateError(const T& p, OptionalMatrixType H) const override {
      Eigen::Matrix<double, T::dimension, T::dimension> H_local;

      // If the Rot3 Cayley map is used, Rot3::LocalCoordinates will throw a runtime error
      // when asked to compute the Jacobian matrix (see Rot3M.cpp).
      #ifdef GTSAM_ROT3_EXPMAP
      const Vector full_tangent = T::LocalCoordinates(p, H ? &H_local : nullptr);
      #else
      const Vector full_tangent = T::Logmap(p, H ? &H_local : nullptr);
      #endif

      if (H) {
        (*H) = Matrix::Zero(indices_.size(), T::dimension);
        for (size_t i = 0; i < indices_.size(); ++i) {
          (*H).row(i) = H_local.row(indices_.at(i));
        }
      }
      // Select relevant parameters from the tangent vector.
      Vector partial_tangent = Vector::Zero(indices_.size());
      for (size_t i = 0; i < indices_.size(); ++i) {
        partial_tangent(i) = full_tangent(indices_.at(i));
      }

      return partial_tangent - prior_;
    }

    // access
    const Vector& prior() const { return prior_; }
    const std::vector<size_t>& indices() const { return indices_; }

  private:
#ifdef GTSAM_ENABLE_BOOST_SERIALIZATION
    /** Serialization function */
    friend class boost::serialization::access;
    template<class ARCHIVE>
    void serialize(ARCHIVE & ar, const unsigned int /*version*/) {
      // NoiseModelFactor1 instead of NoiseModelFactorN for backward compatibility
      ar & boost::serialization::make_nvp("NoiseModelFactor1",
          boost::serialization::base_object<Base>(*this));
      ar & BOOST_SERIALIZATION_NVP(prior_);
      ar & BOOST_SERIALIZATION_NVP(indices_);
      // ar & BOOST_SERIALIZATION_NVP(H_);
    }
#endif
  }; // \class PartialPriorFactor
>>>>>>> fd7df61d

} /// namespace gtsam<|MERGE_RESOLUTION|>--- conflicted
+++ resolved
@@ -16,20 +16,19 @@
  */
 #pragma once
 
+#include <gtsam/base/Lie.h>
 #include <gtsam/nonlinear/NonlinearFactor.h>
-#include <gtsam/base/Lie.h>
 
 namespace gtsam {
 
-<<<<<<< HEAD
 /**
  * A class for putting a partial prior on any manifold type by specifying the
  * indices of measured parameter. Note that the prior is over a customizable
- * *parameter* vector, and not over the tangent vector (e.g given by T::Local(x)).
- * This is due to the fact that the tangent vector entries may not be directly
- * useful for common pose constraints; for example, the translation component of
- * Pose3::Local(x) != x.translation() for non-identity rotations, which makes it
- * hard to use the tangent vector for translation constraints.
+ * *parameter* vector, and not over the tangent vector (e.g given by
+ * T::Local(x)). This is due to the fact that the tangent vector entries may not
+ * be directly useful for common pose constraints; for example, the translation
+ * component of Pose3::Local(x) != x.translation() for non-identity rotations,
+ * which makes it hard to use the tangent vector for translation constraints.
  *
  * Instead, the prior and indices are given with respect to a "parameter vector"
  * whose values we can measure and put a prior on. Derived classes implement
@@ -42,137 +41,94 @@
  *
  * @tparam VALUE is the type of variable that the prior effects.
  */
-template<class VALUE>
-class PartialPriorFactor: public NoiseModelFactor1<VALUE> {
+template <class VALUE>
+class PartialPriorFactor : public NoiseModelFactorN<VALUE> {
  public:
   typedef VALUE T;
 
  private:
-  typedef NoiseModelFactor1<VALUE> Base;
+  typedef NoiseModelFactorN<VALUE> Base;
   typedef PartialPriorFactor<VALUE> This;
 
   Vector prior_;                 ///< Prior on measured parameters.
   std::vector<size_t> indices_;  ///< Indices of the measured parameters.
 
-  /** Default constructor - only use for serialization. */
+  /**
+   * constructor with just minimum requirements for a factor - allows more
+   * computation in the constructor.  This should only be used by subclasses
+   */
+  PartialPriorFactor(Key key, const SharedNoiseModel& model)
+      : Base(model, key) {}
+
+ public:
+  // Provide access to the Matrix& version of evaluateError:
+  using Base::evaluateError;
+
+  /** default constructor - only use for serialization */
   PartialPriorFactor() {}
 
- public:
-  ~PartialPriorFactor() override {}
-
-  /** Single Index Constructor: Prior on a single entry at index 'idx' in the parameter vector.*/
-  PartialPriorFactor(Key key, size_t idx, double prior, const SharedNoiseModel& model)
+  /** Single Element Constructor: Prior on a single parameter at index 'idx' in
+   * the tangent vector.*/
+  PartialPriorFactor(Key key, size_t idx, double prior,
+                     const SharedNoiseModel& model)
       : Base(model, key),
-        prior_(Vector1(prior)),
+        prior_((Vector(1) << prior).finished()),
         indices_(1, idx) {
     assert(model->dim() == 1);
   }
 
-  /** Indices Constructor: Specify the relevant measured indices in the parameter vector.*/
-  PartialPriorFactor(Key key, const std::vector<size_t>& indices, const Vector& prior,
-                     const SharedNoiseModel& model)
-      : Base(model, key),
-=======
-  /**
-   * A class for a soft partial prior on any Lie type, with a mask over Expmap
-   * parameters. Note that this will use Logmap() to find a tangent space parameterization
-   * for the variable attached, so this may fail for highly nonlinear manifolds.
-   *
-   * The prior vector used in this factor is stored in compressed form, such that
-   * it only contains values for measurements that are to be compared, and they are in
-   * the same order as VALUE::Logmap(). The provided indices will determine which components to
-   * extract in the error function.
-   *
-   * @tparam VALUE is the type of variable the prior effects
-   */
-  template<class VALUE>
-  class PartialPriorFactor: public NoiseModelFactorN<VALUE> {
-
-  public:
-    typedef VALUE T;
-
-  protected:
-    // Concept checks on the variable type - currently requires Lie
-    GTSAM_CONCEPT_LIE_TYPE(VALUE)
-
-    typedef NoiseModelFactorN<VALUE> Base;
-    typedef PartialPriorFactor<VALUE> This;
-
-    Vector prior_;                 ///< Measurement on tangent space parameters, in compressed form.
-    std::vector<size_t> indices_;  ///< Indices of the measured tangent space parameters.
-
-    /**
-     * constructor with just minimum requirements for a factor - allows more
-     * computation in the constructor.  This should only be used by subclasses
-     */
-    PartialPriorFactor(Key key, const SharedNoiseModel& model)
-      : Base(model, key) {}
-
-  public:
-
-    // Provide access to the Matrix& version of evaluateError:
-    using Base::evaluateError;
-
-    /** default constructor - only use for serialization */
-    PartialPriorFactor() {}
-
-    /** Single Element Constructor: Prior on a single parameter at index 'idx' in the tangent vector.*/
-    PartialPriorFactor(Key key, size_t idx, double prior, const SharedNoiseModel& model) :
-      Base(model, key),
-      prior_((Vector(1) << prior).finished()),
-      indices_(1, idx) {
-      assert(model->dim() == 1);
-    }
-
-    /** Indices Constructor: Specify the relevant measured indices in the tangent vector.*/
-    PartialPriorFactor(Key key, const std::vector<size_t>& indices, const Vector& prior,
-        const SharedNoiseModel& model) :
-        Base(model, key),
->>>>>>> fd7df61d
-        prior_(prior),
-        indices_(indices) {
+  /** Indices Constructor: Specify the relevant measured indices in the tangent
+   * vector.*/
+  PartialPriorFactor(Key key, const std::vector<size_t>& indices,
+                     const Vector& prior, const SharedNoiseModel& model)
+      : Base(model, key), prior_(prior), indices_(indices) {
     assert((size_t)prior_.size() == indices_.size());
     assert((size_t)prior.size() == model->dim());
+  }
+
+  ~PartialPriorFactor() override {}
+
+  /// @return a deep copy of this factor
+  gtsam::NonlinearFactor::shared_ptr clone() const override {
+    return std::static_pointer_cast<gtsam::NonlinearFactor>(
+        gtsam::NonlinearFactor::shared_ptr(new This(*this)));
   }
 
   /** Implement functions needed for Testable */
 
   /** print */
-  void print(const std::string& s, const KeyFormatter& keyFormatter = DefaultKeyFormatter) const override {
+  void print(const std::string& s, const KeyFormatter& keyFormatter =
+                                       DefaultKeyFormatter) const override {
     Base::print(s, keyFormatter);
     gtsam::print(prior_, "Prior: ");
     std::cout << "Indices: ";
-    for (const int i : indices_) { std::cout << i << " " ;}
+    for (const int i : indices_) {
+      std::cout << i << " ";
+    }
     std::cout << std::endl;
   }
 
   /** equals */
-  bool equals(const NonlinearFactor& expected, double tol=1e-9) const override {
-    const This *e = dynamic_cast<const This*> (&expected);
+  bool equals(const NonlinearFactor& expected,
+              double tol = 1e-9) const override {
+    const This* e = dynamic_cast<const This*>(&expected);
     return e != nullptr && Base::equals(*e, tol) &&
-        gtsam::equal_with_abs_tol(this->prior_, e->prior_, tol) &&
-        this->indices_ == e->indices_;
+           gtsam::equal_with_abs_tol(this->prior_, e->prior_, tol) &&
+           this->indices_ == e->indices_;
   }
 
-<<<<<<< HEAD
+  /** implement functions needed to derive from Factor */
+
   /**
    * Evaluate the error h(x) - prior, where h(x) returns a parameter vector
    * representation of x that is consistent with the prior. Note that this
    * function expects any derived factor to have overridden the Parameterize()
    * member function.
    */
-  Vector evaluateError(const T& x, boost::optional<Matrix&> H = boost::none) const override {
+  Vector evaluateError(const T& x, OptionalMatrixType H) const override {
     // Extract the relevant subset of the parameter vector and Jacobian.
     Matrix H_full;
     const Vector hx_full = Parameterize(x, H ? &H_full : nullptr);
-=======
-    ~PartialPriorFactor() override {}
-
-    /// @return a deep copy of this factor
-    gtsam::NonlinearFactor::shared_ptr clone() const override {
-      return std::static_pointer_cast<gtsam::NonlinearFactor>(
-          gtsam::NonlinearFactor::shared_ptr(new This(*this))); }
->>>>>>> fd7df61d
 
     Vector hx(indices_.size());
     if (H) (*H) = Matrix::Zero(indices_.size(), T::dimension);
@@ -185,12 +141,6 @@
     return hx - prior_;
   }
 
-<<<<<<< HEAD
-  // access
-  const Vector& prior() const { return prior_; }
-  const std::vector<size_t>& indices() const { return indices_; }
-
- private:
   /**
    * Map an input x on the manifold to a parameter vector h(x).
    * Note that this function may not be the same as VALUE::Local() if the
@@ -200,66 +150,23 @@
    */
   virtual Vector Parameterize(const T& x, Matrix* H = nullptr) const = 0;
 
-private:
+  // access
+  const Vector& prior() const { return prior_; }
+  const std::vector<size_t>& indices() const { return indices_; }
+
+ private:
+#ifdef GTSAM_ENABLE_BOOST_SERIALIZATION
   /** Serialization function */
   friend class boost::serialization::access;
-  template<class ARCHIVE>
-  void serialize(ARCHIVE & ar, const unsigned int /*version*/) {
-    ar & boost::serialization::make_nvp("NoiseModelFactor1",
-        boost::serialization::base_object<Base>(*this));
-    ar & BOOST_SERIALIZATION_NVP(prior_);
-    ar & BOOST_SERIALIZATION_NVP(indices_);
+  template <class ARCHIVE>
+  void serialize(ARCHIVE& ar, const unsigned int /*version*/) {
+    // NoiseModelFactor1 instead of NoiseModelFactorN for backward compatibility
+    ar& boost::serialization::make_nvp(
+        "NoiseModelFactor1", boost::serialization::base_object<Base>(*this));
+    ar& BOOST_SERIALIZATION_NVP(prior_);
+    ar& BOOST_SERIALIZATION_NVP(indices_);
   }
-}; // \class PartialPriorFactor
-=======
-    /** implement functions needed to derive from Factor */
+#endif
+};  // \class PartialPriorFactor
 
-    /** Returns a vector of errors for the measured tangent parameters.  */
-    Vector evaluateError(const T& p, OptionalMatrixType H) const override {
-      Eigen::Matrix<double, T::dimension, T::dimension> H_local;
-
-      // If the Rot3 Cayley map is used, Rot3::LocalCoordinates will throw a runtime error
-      // when asked to compute the Jacobian matrix (see Rot3M.cpp).
-      #ifdef GTSAM_ROT3_EXPMAP
-      const Vector full_tangent = T::LocalCoordinates(p, H ? &H_local : nullptr);
-      #else
-      const Vector full_tangent = T::Logmap(p, H ? &H_local : nullptr);
-      #endif
-
-      if (H) {
-        (*H) = Matrix::Zero(indices_.size(), T::dimension);
-        for (size_t i = 0; i < indices_.size(); ++i) {
-          (*H).row(i) = H_local.row(indices_.at(i));
-        }
-      }
-      // Select relevant parameters from the tangent vector.
-      Vector partial_tangent = Vector::Zero(indices_.size());
-      for (size_t i = 0; i < indices_.size(); ++i) {
-        partial_tangent(i) = full_tangent(indices_.at(i));
-      }
-
-      return partial_tangent - prior_;
-    }
-
-    // access
-    const Vector& prior() const { return prior_; }
-    const std::vector<size_t>& indices() const { return indices_; }
-
-  private:
-#ifdef GTSAM_ENABLE_BOOST_SERIALIZATION
-    /** Serialization function */
-    friend class boost::serialization::access;
-    template<class ARCHIVE>
-    void serialize(ARCHIVE & ar, const unsigned int /*version*/) {
-      // NoiseModelFactor1 instead of NoiseModelFactorN for backward compatibility
-      ar & boost::serialization::make_nvp("NoiseModelFactor1",
-          boost::serialization::base_object<Base>(*this));
-      ar & BOOST_SERIALIZATION_NVP(prior_);
-      ar & BOOST_SERIALIZATION_NVP(indices_);
-      // ar & BOOST_SERIALIZATION_NVP(H_);
-    }
-#endif
-  }; // \class PartialPriorFactor
->>>>>>> fd7df61d
-
-} /// namespace gtsam+}  // namespace gtsam