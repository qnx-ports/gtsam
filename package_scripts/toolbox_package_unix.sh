#!/bin/sh

# Script to build a tarball with the matlab toolbox

# Detect platform
os=`uname -s`
arch=`uname -m`
if [ "$os" = "Linux" -a "$arch" = "x86_64" ]; then
	platform=lin64
elif [ "$os" = "Linux" -a "$arch" = "i686" ]; then
	platform=lin32
elif [ "$os" = "Darwin" -a "$arch" = "x86_64" ]; then
	platform=mac64
else
	echo "Unrecognized platform"
	exit 1
fi

echo "Platform is ${platform}"

# Check for empty diectory
if [ ! -z "`ls`" ]; then
	echo "Please run this script from an empty build directory"
	exit 1
fi

# Check for boost
if [ -z "$1" ]; then
	echo "Usage: $0 BOOSTTREE"
	echo "BOOSTTREE should be a boost source tree compiled with toolbox_build_boost."
	exit 1
fi

# Run cmake
cmake -DCMAKE_BUILD_TYPE=Release \
-DGTSAM_INSTALL_MATLAB_TOOLBOX:bool=true \
-DCMAKE_INSTALL_PREFIX="$PWD/stage" \
-DBoost_NO_SYSTEM_PATHS:bool=true \
-DBoost_USE_STATIC_LIBS:bool=true \
-DBOOST_ROOT="$1" \
-DGTSAM_BUILD_SHARED_LIBRARY:bool=false \
-DGTSAM_BUILD_STATIC_LIBRARY:bool=false \
-DGTSAM_BUILD_TESTS:bool=false \
-DGTSAM_BUILD_EXAMPLES:bool=false \
-DGTSAM_BUILD_UNSTABLE:bool=false \
-DGTSAM_DISABLE_EXAMPLES_ON_INSTALL:bool=true \
-DGTSAM_DISABLE_TESTS_ON_INSTALL:bool=true \
-DGTSAM_BUILD_CONVENIENCE_LIBRARIES:bool=false \
-DGTSAM_MEX_BUILD_STATIC_MODULE:bool=true ..

if [ ! $? ]; then
	echo "CMake failed"
	exit 1
fi

# Compile
<<<<<<< HEAD
make -j2 install

# Create package
tar czf gtsam-toolbox-2.3.1-$platform.tgz -C stage/borg toolbox
=======
make -j8 install

# Create package
tar czf gtsam-toolbox-3.0.0-$platform.tgz -C stage/gtsam_toolbox toolbox
>>>>>>> a69dc05a
<|MERGE_RESOLUTION|>--- conflicted
+++ resolved
@@ -54,14 +54,7 @@
 fi
 
 # Compile
-<<<<<<< HEAD
-make -j2 install
-
-# Create package
-tar czf gtsam-toolbox-2.3.1-$platform.tgz -C stage/borg toolbox
-=======
 make -j8 install
 
 # Create package
-tar czf gtsam-toolbox-3.0.0-$platform.tgz -C stage/gtsam_toolbox toolbox
->>>>>>> a69dc05a
+tar czf gtsam-toolbox-3.0.0-$platform.tgz -C stage/gtsam_toolbox toolbox