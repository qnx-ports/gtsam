/* ----------------------------------------------------------------------------

 * GTSAM Copyright 2010, Georgia Tech Research Corporation,
 * Atlanta, Georgia 30332-0415
 * All Rights Reserved
 * Authors: Frank Dellaert, et al. (see THANKS for the full author list)

 * See LICENSE for the license information

 * -------------------------------------------------------------------------- */

/**
 * @file    testDCFactorGraph.cpp
 * @brief   Unit tests for DCFactorGraph
 * @author  Varun Agrawal
 * @author  Fan Jiang
 * @author  Frank Dellaert
 * @date    December 2021
 */

#include <gtsam/discrete/DiscretePrior.h>
#include <gtsam/hybrid/DCFactor.h>
#include <gtsam/hybrid/DCMixtureFactor.h>
#include <gtsam/hybrid/HybridEliminationTree.h>
#include <gtsam/hybrid/HybridFactorGraph.h>
<<<<<<< HEAD
#include <gtsam/hybrid/NonlinearHybridFactorGraph.h>
=======
#include <gtsam/hybrid/IncrementalHybrid.h>
#include <gtsam/linear/GaussianBayesNet.h>
#include <gtsam/discrete/DiscreteDistribution.h>
#include <gtsam/discrete/DiscreteBayesNet.h>
>>>>>>> ebc7e438
#include <gtsam/nonlinear/PriorFactor.h>
#include <gtsam/slam/BetweenFactor.h>
#include <gtsam/base/utilities.h>

#include <cstdlib>
#include <numeric>

// Include for test suite
#include <CppUnitLite/TestHarness.h>

using namespace std;
using namespace gtsam;
using noiseModel::Isotropic;
using symbol_shorthand::M;
using symbol_shorthand::X;

using MotionModel = BetweenFactor<double>;

/* ****************************************************************************
 * Test that any linearizedFactorGraph gaussian factors are appended to the
 * existing gaussian factor graph in the hybrid factor graph.
 */
TEST(HybridFactorGraph, GaussianFactorGraph) {
  NonlinearFactorGraph cfg;
  GaussianFactorGraph gfg;

  // Add a simple prior factor to the nonlinear factor graph
  cfg.emplace_shared<PriorFactor<double>>(X(0), 0, Isotropic::Sigma(1, 0.1));

  // Add a factor to the GaussianFactorGraph
  gfg.add(X(0), I_1x1, Vector1(5));

  // Initialize the hybrid factor graph
  NonlinearHybridFactorGraph nonlinearFactorGraph(cfg, DiscreteFactorGraph(),
                                         DCFactorGraph());

  // Linearization point
  Values linearizationPoint;
  linearizationPoint.insert<double>(X(0), 0);

  GaussianHybridFactorGraph dcmfg(gfg, DiscreteFactorGraph(), DCFactorGraph());
  auto ghfg = nonlinearFactorGraph.linearize(linearizationPoint);

  dcmfg.push_back(ghfg.gaussianGraph().begin(), ghfg.gaussianGraph().end());

  EXPECT_LONGS_EQUAL(2, dcmfg.gaussianGraph().size());
}

/* ****************************************************************************
 * Test push_back on HFG makes the correct distinction.
 */
TEST(HybridFactorGraph, PushBack) {
  NonlinearHybridFactorGraph fg;

  auto nonlinearFactor = boost::make_shared<BetweenFactor<double>>();
  fg.push_back(nonlinearFactor);

  EXPECT_LONGS_EQUAL(fg.dcGraph().size(), 0);
  EXPECT_LONGS_EQUAL(fg.discreteGraph().size(), 0);
  EXPECT_LONGS_EQUAL(fg.nonlinearGraph().size(), 1);

  fg.clear();

  auto discreteFactor = boost::make_shared<DecisionTreeFactor>();
  fg.push_back(discreteFactor);

  EXPECT_LONGS_EQUAL(fg.dcGraph().size(), 0);
  EXPECT_LONGS_EQUAL(fg.discreteGraph().size(), 1);
  EXPECT_LONGS_EQUAL(fg.nonlinearGraph().size(), 0);

  fg.clear();

  auto dcFactor = boost::make_shared<DCMixtureFactor<MotionModel>>();
  fg.push_back(dcFactor);

  EXPECT_LONGS_EQUAL(fg.dcGraph().size(), 1);
  EXPECT_LONGS_EQUAL(fg.discreteGraph().size(), 0);
  EXPECT_LONGS_EQUAL(fg.nonlinearGraph().size(), 0);

  // Now do the same with GaussianHybridFactorGraph
  GaussianHybridFactorGraph ghfg;

  auto gaussianFactor = boost::make_shared<JacobianFactor>();
  ghfg.push_back(gaussianFactor);

  EXPECT_LONGS_EQUAL(ghfg.dcGraph().size(), 0);
  EXPECT_LONGS_EQUAL(ghfg.discreteGraph().size(), 0);
  EXPECT_LONGS_EQUAL(ghfg.gaussianGraph().size(), 1);

  ghfg.clear();

  ghfg.push_back(discreteFactor);

  EXPECT_LONGS_EQUAL(ghfg.dcGraph().size(), 0);
  EXPECT_LONGS_EQUAL(ghfg.discreteGraph().size(), 1);
  EXPECT_LONGS_EQUAL(ghfg.gaussianGraph().size(), 0);

  ghfg.clear();

  ghfg.push_back(dcFactor);

  EXPECT_LONGS_EQUAL(ghfg.dcGraph().size(), 1);
  EXPECT_LONGS_EQUAL(ghfg.discreteGraph().size(), 0);
  EXPECT_LONGS_EQUAL(ghfg.gaussianGraph().size(), 0);
}

/* ****************************************************************************/
// Test fixture with switching network.
using MotionMixture = DCMixtureFactor<MotionModel>;
struct Switching {
  size_t K;
  DiscreteKeys modes;
  NonlinearHybridFactorGraph nonlinearFactorGraph;
  GaussianHybridFactorGraph linearizedFactorGraph;
  Values linearizationPoint;

  /// Create with given number of time steps.
  Switching(size_t K, double between_sigma = 1.0, double prior_sigma = 0.1)
      : K(K) {
    // Create DiscreteKeys for binary K modes, modes[0] will not be used.
    for (size_t k = 0; k <= K; k++) {
      modes.emplace_back(M(k), 2);
    }

    // Create hybrid factor graph.
    // Add a prior on X(1).
    auto prior = boost::make_shared<PriorFactor<double>>(
        X(1), 0, Isotropic::Sigma(1, prior_sigma));
    nonlinearFactorGraph.push_nonlinear(prior);

    // Add "motion models".
    for (size_t k = 1; k < K; k++) {
      auto keys = {X(k), X(k + 1)};
      auto components = motionModels(k);
      nonlinearFactorGraph.emplace_dc<MotionMixture>(
          keys, DiscreteKeys{modes[k]}, components);
    }

    // Add measurement factors
    auto measurement_noise = noiseModel::Isotropic::Sigma(1, 0.1);
    for (size_t k = 1; k <= K; k++) {
      nonlinearFactorGraph.emplace_nonlinear<PriorFactor<double> >(
          X(k),
          1.0 * (k - 1),
          measurement_noise);
    }

    // Add "mode chain"
    addModeChain(&nonlinearFactorGraph);

    // Create the linearization point.
    for (size_t k = 1; k <= K; k++) {
      linearizationPoint.insert<double>(X(k), static_cast<double>(k));
    }

    linearizedFactorGraph = nonlinearFactorGraph.linearize(linearizationPoint);
  }

  // Create motion models for a given time step
  static std::vector<MotionModel::shared_ptr> motionModels(size_t k,
                                                           double sigma = 1.0) {
    auto noise_model = Isotropic::Sigma(1, sigma);
    auto still =
        boost::make_shared<MotionModel>(X(k), X(k + 1), 0.0, noise_model),
        moving =
        boost::make_shared<MotionModel>(X(k), X(k + 1), 1.0, noise_model);
    return {still, moving};
  }

<<<<<<< HEAD
  // Add "mode chain" to NonlinearHybridFactorGraph
  void addModeChain(NonlinearHybridFactorGraph* fg) {
    auto prior = boost::make_shared<DiscretePrior>(modes[1], "1/1");
    fg->push_discrete(prior);
    for (size_t k = 1; k < K - 1; k++) {
      auto parents = {modes[k]};
      auto conditional = boost::make_shared<DiscreteConditional>(
          modes[k + 1], parents, "1/2 3/2");
      fg->push_discrete(conditional);
    }
  }

  // Add "mode chain" to GaussianHybridFactorGraph
  void addModeChain(GaussianHybridFactorGraph* fg) {
    auto prior = boost::make_shared<DiscretePrior>(modes[1], "1/1");
=======
  // Add "mode chain": can only be done in HybridFactorGraph
  void addModeChain(HybridFactorGraph *fg) {
    auto prior = boost::make_shared<DiscreteDistribution>(modes[1], "1/1");
>>>>>>> ebc7e438
    fg->push_discrete(prior);
    for (size_t k = 1; k < K - 1; k++) {
      auto parents = {modes[k]};
      auto conditional = boost::make_shared<DiscreteConditional>(
          modes[k + 1], parents, "1/2 3/2");
      fg->push_discrete(conditional);
    }
  }
};

/* ****************************************************************************/
// Test construction of switching-like hybrid factor graph.
TEST(HybridFactorGraph, Switching) {
  Switching self(3);
<<<<<<< HEAD
  GTSAM_PRINT(self.nonlinearFactorGraph);
  EXPECT_LONGS_EQUAL(5, self.nonlinearFactorGraph.size());
  EXPECT_LONGS_EQUAL(1, self.nonlinearFactorGraph.nonlinearGraph().size());
=======
  EXPECT_LONGS_EQUAL(8, self.nonlinearFactorGraph.size());
  EXPECT_LONGS_EQUAL(4, self.nonlinearFactorGraph.nonlinearGraph().size());
>>>>>>> ebc7e438
  EXPECT_LONGS_EQUAL(2, self.nonlinearFactorGraph.discreteGraph().size());
  EXPECT_LONGS_EQUAL(2, self.nonlinearFactorGraph.dcGraph().size());

<<<<<<< HEAD
  EXPECT_LONGS_EQUAL(5, self.linearizedFactorGraph.size());
=======
  EXPECT_LONGS_EQUAL(8, self.linearizedFactorGraph.size());
  EXPECT_LONGS_EQUAL(0, self.linearizedFactorGraph.nonlinearGraph().size());
>>>>>>> ebc7e438
  EXPECT_LONGS_EQUAL(2, self.linearizedFactorGraph.discreteGraph().size());
  EXPECT_LONGS_EQUAL(2, self.linearizedFactorGraph.dcGraph().size());
  EXPECT_LONGS_EQUAL(4, self.linearizedFactorGraph.gaussianGraph().size());
}

/* ****************************************************************************/
// Test linearization on a switching-like hybrid factor graph.
TEST(HybridFactorGraph, Linearization) {
  Switching self(3);

<<<<<<< HEAD
  // Linearize here:
  GaussianHybridFactorGraph actualLinearized =
      self.nonlinearFactorGraph.linearize(self.linearizationPoint);

  EXPECT_LONGS_EQUAL(5, actualLinearized.size());
  EXPECT_LONGS_EQUAL(2, actualLinearized.discreteGraph().size());
  EXPECT_LONGS_EQUAL(2, actualLinearized.dcGraph().size());
  EXPECT_LONGS_EQUAL(1, actualLinearized.gaussianGraph().size());

  // TODO: fix this test, the graphs are equal !!!
  // EXPECT(assert_equal(self.linearizedFactorGraph, actualLinearized));
=======
  EXPECT_LONGS_EQUAL(8, self.linearizedFactorGraph.size());
  EXPECT_LONGS_EQUAL(0, self.linearizedFactorGraph.nonlinearGraph().size());
  EXPECT_LONGS_EQUAL(2, self.linearizedFactorGraph.discreteGraph().size());
  EXPECT_LONGS_EQUAL(2, self.linearizedFactorGraph.dcGraph().size());
  EXPECT_LONGS_EQUAL(4, self.linearizedFactorGraph.gaussianGraph().size());
>>>>>>> ebc7e438
}

/* ****************************************************************************/
// Test elimination tree construction
TEST(HybridFactorGraph, EliminationTree) {
  Switching self(3);

  // Create ordering.
  Ordering ordering;
  for (size_t k = 1; k <= self.K; k++) ordering += X(k);

  // Create elimination tree.
  HybridEliminationTree etree(self.linearizedFactorGraph, ordering);
  EXPECT_LONGS_EQUAL(1, etree.roots().size())
}

/* ****************************************************************************/
// Test elimination function by eliminating x1 in *-x1-*-x2 graph.
TEST(DCGaussianElimination, Eliminate_x1) {
  Switching self(3);

  // Gather factors on x1, has a simple Gaussian and a mixture factor.
  GaussianHybridFactorGraph factors;
  factors.push_gaussian(self.linearizedFactorGraph.gaussianGraph()[0]);
  factors.push_dc(self.linearizedFactorGraph.dcGraph()[0]);

  // Check that sum works:
  auto sum = factors.sum();
  Assignment<Key> mode;
  mode[M(1)] = 1;
  auto actual = sum(mode);               // Selects one of 2 modes.
  EXPECT_LONGS_EQUAL(2, actual.size());  // Prior and motion model.

  // Eliminate x1
  Ordering ordering;
  ordering += X(1);

  auto result = EliminateHybrid(factors, ordering);
  CHECK(result.first);
  EXPECT_LONGS_EQUAL(1, result.first->nrFrontals());
  CHECK(result.second);
  // Has two keys, x2 and m1
  EXPECT_LONGS_EQUAL(2, result.second->size());
}

/* ****************************************************************************/
// Test elimination function by eliminating x2 in x1-*-x2-*-x3 chain.
//                                                m1/      \m2
TEST(DCGaussianElimination, Eliminate_x2) {
  Switching self(3);

  // Gather factors on x2, will be two mixture factors (with x1 and x3, resp.).
  GaussianHybridFactorGraph factors;
  factors.push_dc(self.linearizedFactorGraph.dcGraph()[0]);  // involves m1
  factors.push_dc(self.linearizedFactorGraph.dcGraph()[1]);  // involves m2

  // Check that sum works:
  auto sum = factors.sum();
  Assignment<Key> mode;
  mode[M(1)] = 0;
  mode[M(2)] = 1;
  auto actual = sum(mode);               // Selects one of 4 mode combinations.
  EXPECT_LONGS_EQUAL(2, actual.size());  // 2 motion models.

  // Eliminate x2
  Ordering ordering;
  ordering += X(2);

  std::pair<GaussianMixture::shared_ptr, boost::shared_ptr<Factor>> result =
      EliminateHybrid(factors, ordering);
  CHECK(result.first);
  EXPECT_LONGS_EQUAL(1, result.first->nrFrontals());
  CHECK(result.second);
  // Note: separator keys should include m1, m2.
  EXPECT_LONGS_EQUAL(4, result.second->size());
}

/* ****************************************************************************/
// Helper method to generate gaussian factor graphs with a specific mode.
GaussianFactorGraph::shared_ptr batchGFG(double between,
                                         Values linearizationPoint) {
  NonlinearFactorGraph graph;
  graph.addPrior<double>(X(1), 0, Isotropic::Sigma(1, 0.1));

  auto between_x1_x2 = boost::make_shared<MotionModel>(
      X(1), X(2), between, Isotropic::Sigma(1, 1.0));

  graph.push_back(between_x1_x2);

  return graph.linearize(linearizationPoint);
}

/* ****************************************************************************/
// Test elimination function by eliminating x1 and x2 in graph.
TEST(DCGaussianElimination, EliminateHybrid_2_Variable) {
  Switching self(2, 1.0, 0.1);

<<<<<<< HEAD
  // Add measurement factors
  auto measurement_noise = noiseModel::Isotropic::Sigma(1, 0.1);
  factors.emplace_gaussian<JacobianFactor>(X(1), I_1x1, 1 * Vector1::Ones(),
                                           measurement_noise);
  factors.emplace_gaussian<JacobianFactor>(X(2), I_1x1, 2 * Vector1::Ones(),
                                           measurement_noise);
=======
  auto factors = self.linearizedFactorGraph;
>>>>>>> ebc7e438

  // Check that sum works:
  auto sum = factors.sum();
  Assignment<Key> mode;
  mode[M(1)] = 1;
  auto actual = sum(mode);               // Selects one of 2 modes.
  EXPECT_LONGS_EQUAL(4,
                     actual.size());  // Prior, 1 motion models, 2 measurements.

  // Eliminate x1
  Ordering ordering;
  ordering += X(1);
  ordering += X(2);

<<<<<<< HEAD
  auto result = EliminateHybrid(factors, ordering);
  CHECK(result.first);
  // GTSAM_PRINT(*result.first);
  // GTSAM_PRINT(*result.second);
=======
  GaussianMixture::shared_ptr gaussianConditionalMixture;
  boost::shared_ptr<Factor> factorOnModes;
  std::tie(gaussianConditionalMixture, factorOnModes) =
      EliminateHybrid(factors, ordering);
>>>>>>> ebc7e438

  CHECK(gaussianConditionalMixture);
  EXPECT_LONGS_EQUAL(2,
                     gaussianConditionalMixture->nrFrontals()); // Frontals = [x1, x2]
  EXPECT_LONGS_EQUAL(1,
                     gaussianConditionalMixture->nrParents()); // 1 parent, which is the mode

  auto discreteFactor = dynamic_pointer_cast<DecisionTreeFactor>(factorOnModes);
  CHECK(discreteFactor);
  EXPECT_LONGS_EQUAL(1, discreteFactor->discreteKeys().size());
  EXPECT(discreteFactor->root_->isLeaf() == false);
}

/* ****************************************************************************/
/// Test the toDecisionTreeFactor method
TEST(HybridFactorGraph, ToDecisionTreeFactor) {
  size_t K = 3;

  // Provide tight sigma values so that the errors are visibly different.
  double between_sigma = 5e-8, prior_sigma = 1e-7;

  Switching self(K, between_sigma, prior_sigma);

<<<<<<< HEAD
  // Clear out discrete factors since sum() cannot hanldle those
  GaussianHybridFactorGraph linearizedFactorGraph(
      self.linearizedFactorGraph.gaussianGraph(), DiscreteFactorGraph(),
      self.linearizedFactorGraph.dcGraph());
=======
  // Clear out discrete factors since sum() cannot handle those
  HybridFactorGraph linearizedFactorGraph(
      NonlinearFactorGraph(), DiscreteFactorGraph(),
      self.linearizedFactorGraph.dcGraph(),
      self.linearizedFactorGraph.gaussianGraph());
>>>>>>> ebc7e438

  auto decisionTreeFactor = linearizedFactorGraph.toDecisionTreeFactor();

  auto allAssignments =
      DiscreteValues::CartesianProduct(linearizedFactorGraph.discreteKeys());

  // Get the error of the discrete assignment m1=0, m2=1.
  double actual = (*decisionTreeFactor)(allAssignments[1]);

  /********************************************/
  // Create equivalent factor graph for m1=0, m2=1
  GaussianFactorGraph graph = linearizedFactorGraph.gaussianGraph();

  for (auto &p : linearizedFactorGraph.dcGraph()) {
    if (auto
        mixture = boost::dynamic_pointer_cast<DCGaussianMixtureFactor>(p)) {
      graph.add((*mixture)(allAssignments[1]));
    }
  }

  VectorValues values = graph.optimize();
  double expected = graph.probPrime(values);
  /********************************************/
  EXPECT_DOUBLES_EQUAL(expected, actual, 1e-12);
  // REGRESSION:
  EXPECT_DOUBLES_EQUAL(0.6125, actual, 1e-4);
}

/* ****************************************************************************/
// Test elimination
TEST(HybridFactorGraph, Elimination) {
  Switching self(3);

  auto linearizedFactorGraph = self.linearizedFactorGraph;

  // Create ordering.
  Ordering ordering;
  for (size_t k = 1; k <= self.K; k++) ordering += X(k);

  // Eliminate partially.
  HybridBayesNet::shared_ptr hybridBayesNet;
  HybridFactorGraph::shared_ptr remainingFactorGraph;
  std::tie(hybridBayesNet, remainingFactorGraph) =
      linearizedFactorGraph.eliminatePartialSequential(ordering);

  CHECK(hybridBayesNet);
//  GTSAM_PRINT(*hybridBayesNet);  // HybridBayesNet
  EXPECT_LONGS_EQUAL(3, hybridBayesNet->size());
  EXPECT(hybridBayesNet->at(0)->frontals() == KeyVector{X(1)});
  EXPECT(hybridBayesNet->at(0)->parents() == KeyVector({X(2), M(1)}));
  EXPECT(hybridBayesNet->at(1)->frontals() == KeyVector{X(2)});
  EXPECT(hybridBayesNet->at(1)->parents() == KeyVector({X(3), M(2), M(1)}));
  EXPECT(hybridBayesNet->at(2)->frontals() == KeyVector{X(3)});
  EXPECT(hybridBayesNet->at(2)->parents() == KeyVector({M(2), M(1)}));

  CHECK(remainingFactorGraph);
//  GTSAM_PRINT(*remainingFactorGraph);  // HybridFactorGraph
  EXPECT_LONGS_EQUAL(3, remainingFactorGraph->size());
  EXPECT(
      remainingFactorGraph->discreteGraph().at(0)->keys() == KeyVector({M(1)}));
  EXPECT(remainingFactorGraph->discreteGraph().at(1)->keys()
             == KeyVector({M(2), M(1)}));
  EXPECT(remainingFactorGraph->discreteGraph().at(2)->keys()
             == KeyVector({M(2), M(1)}));
}

/* ****************************************************************************/
// Test if we can incrementally do the inference
TEST(DCGaussianElimination, Incremental_inference) {
  Switching switching(3);

<<<<<<< HEAD
  CHECK(result.second);
  GTSAM_PRINT(*result.second);  // GaussianHybridFactorGraph
  EXPECT_LONGS_EQUAL(3, result.second->size());
=======
  IncrementalHybrid incrementalHybrid;

  HybridFactorGraph graph1;

  graph1.push_back(switching.linearizedFactorGraph.dcGraph().at(0));
  graph1.push_back(switching.linearizedFactorGraph.gaussianGraph().at(0));
  graph1.push_back(switching.linearizedFactorGraph.gaussianGraph().at(1));
  graph1.push_back(switching.linearizedFactorGraph.gaussianGraph().at(2));

  // Create ordering.
  Ordering ordering;
  ordering += X(1);
  ordering += X(2);

  incrementalHybrid.update(graph1, ordering);

  auto hybridBayesNet = incrementalHybrid.hybridBayesNet_;
  CHECK(hybridBayesNet);
  EXPECT_LONGS_EQUAL(2, hybridBayesNet->size());
  EXPECT(hybridBayesNet->at(0)->frontals() == KeyVector{X(1)});
  EXPECT(hybridBayesNet->at(0)->parents() == KeyVector({X(2), M(1)}));
  EXPECT(hybridBayesNet->at(1)->frontals() == KeyVector{X(2)});
  EXPECT(hybridBayesNet->at(1)->parents() == KeyVector({M(1)}));

  auto remainingFactorGraph = incrementalHybrid.remainingFactorGraph_;
  CHECK(remainingFactorGraph);
  EXPECT_LONGS_EQUAL(1, remainingFactorGraph->size());

  auto discreteFactor_m1 =
      *dynamic_pointer_cast<DecisionTreeFactor>(remainingFactorGraph->discreteGraph().at(
          0));
  EXPECT(
      discreteFactor_m1.keys() == KeyVector({M(1)}));

  HybridFactorGraph graph2;

  graph2.push_back(switching.linearizedFactorGraph.dcGraph().at(1)); // p(x3 | x2, m2)
  graph2.push_back(switching.linearizedFactorGraph.gaussianGraph().at(3));

  // Create ordering.
  Ordering ordering2;
  ordering2 += X(2);
  ordering2 += X(3);

  incrementalHybrid.update(graph2, ordering2);

  auto hybridBayesNet2 = incrementalHybrid.hybridBayesNet_;
  CHECK(hybridBayesNet2);
  EXPECT_LONGS_EQUAL(2, hybridBayesNet2->size());
  EXPECT(hybridBayesNet2->at(0)->frontals() == KeyVector{X(2)});
  EXPECT(hybridBayesNet2->at(0)->parents() == KeyVector({X(3), M(2), M(1)}));
  EXPECT(hybridBayesNet2->at(1)->frontals() == KeyVector{X(3)});
  EXPECT(hybridBayesNet2->at(1)->parents() == KeyVector({M(2), M(1)}));

  auto remainingFactorGraph2 = incrementalHybrid.remainingFactorGraph_;
  CHECK(remainingFactorGraph2);
  EXPECT_LONGS_EQUAL(1, remainingFactorGraph2->size());

  auto discreteFactor =
      dynamic_pointer_cast<DecisionTreeFactor>(remainingFactorGraph2->discreteGraph().at(
          0));
  EXPECT(
      discreteFactor->keys()
          == KeyVector({M(2), M(1)}));

  ordering.clear();
  ordering += X(1);
  ordering += X(2);
  ordering += X(3);

  // Now we calculate the actual factors using full elimination
  HybridBayesNet::shared_ptr expectedHybridBayesNet;
  HybridFactorGraph::shared_ptr expectedRemainingGraph;
  std::tie(expectedHybridBayesNet, expectedRemainingGraph) =
      switching.linearizedFactorGraph.eliminatePartialSequential(ordering);

  // The densities on X(1) should be the same
  EXPECT(assert_equal(*(hybridBayesNet->at(0)),
                      *(expectedHybridBayesNet->at(0))));

  // The densities on X(2) should be the same
  EXPECT(assert_equal(*(hybridBayesNet2->at(0)),
                      *(expectedHybridBayesNet->at(1))));

  // The densities on X(3) should be the same
  EXPECT(assert_equal(*(hybridBayesNet2->at(1)),
                      *(expectedHybridBayesNet->at(2))));

  // we only do the manual continuous elimination for 0,0
  // the other discrete probabilities on M(2) are calculated the same way
  auto m00_prob = [&]() {
    GaussianFactorGraph gf;
    gf.add(switching.linearizedFactorGraph.gaussianGraph().at(3));

    Assignment<Key> m00;
    m00[M(1)] = 0, m00[M(2)] = 0;
    auto dcMixture =
        dynamic_pointer_cast<DCGaussianMixtureFactor>(graph2.dcGraph().at(0));
    gf.add(dcMixture->factors()(m00));
    auto x2_mixed = hybridBayesNet->at(1);
    gf.add(x2_mixed->factors()(m00));
    auto result_gf = gf.eliminateSequential();
    return gf.probPrime(result_gf->optimize());
  }();

  EXPECT(assert_equal(m00_prob, 0.60656, 1e-5));

  DiscreteValues assignment;
  assignment[M(1)] = 0;
  assignment[M(2)] = 0;
  EXPECT(assert_equal(m00_prob, (*discreteFactor)(assignment), 1e-5));
  assignment[M(1)] = 1;
  assignment[M(2)] = 0;
  EXPECT(assert_equal(0.612477, (*discreteFactor)(assignment), 1e-5));
  assignment[M(1)] = 0;
  assignment[M(2)] = 1;
  EXPECT(assert_equal(0.999952, (*discreteFactor)(assignment), 1e-5));
  assignment[M(1)] = 1;
  assignment[M(2)] = 1;
  EXPECT(assert_equal(1.0, (*discreteFactor)(assignment), 1e-5));

  DiscreteFactorGraph dfg;
  dfg.add(*discreteFactor);
  dfg.add(discreteFactor_m1);
  dfg.add_factors(switching.linearizedFactorGraph.discreteGraph());

  auto chordal = dfg.eliminateSequential();
  auto expectedChordal =
      expectedRemainingGraph->discreteGraph().eliminateSequential();

  EXPECT(assert_equal(*expectedChordal, *chordal, 1e-6));
>>>>>>> ebc7e438
}

/* ************************************************************************* */
int main() {
  TestResult tr;
  return TestRegistry::runAllTests(tr);
}
/* ************************************************************************* */<|MERGE_RESOLUTION|>--- conflicted
+++ resolved
@@ -18,22 +18,18 @@
  * @date    December 2021
  */
 
-#include <gtsam/discrete/DiscretePrior.h>
+#include <gtsam/base/utilities.h>
+#include <gtsam/discrete/DiscreteBayesNet.h>
+#include <gtsam/discrete/DiscreteDistribution.h>
+#include <gtsam/discrete/DiscreteDistribution.h>
 #include <gtsam/hybrid/DCFactor.h>
 #include <gtsam/hybrid/DCMixtureFactor.h>
 #include <gtsam/hybrid/HybridEliminationTree.h>
-#include <gtsam/hybrid/HybridFactorGraph.h>
-<<<<<<< HEAD
+#include <gtsam/hybrid/IncrementalHybrid.h>
 #include <gtsam/hybrid/NonlinearHybridFactorGraph.h>
-=======
-#include <gtsam/hybrid/IncrementalHybrid.h>
 #include <gtsam/linear/GaussianBayesNet.h>
-#include <gtsam/discrete/DiscreteDistribution.h>
-#include <gtsam/discrete/DiscreteBayesNet.h>
->>>>>>> ebc7e438
 #include <gtsam/nonlinear/PriorFactor.h>
 #include <gtsam/slam/BetweenFactor.h>
-#include <gtsam/base/utilities.h>
 
 #include <cstdlib>
 #include <numeric>
@@ -65,7 +61,7 @@
 
   // Initialize the hybrid factor graph
   NonlinearHybridFactorGraph nonlinearFactorGraph(cfg, DiscreteFactorGraph(),
-                                         DCFactorGraph());
+                                                  DCFactorGraph());
 
   // Linearization point
   Values linearizationPoint;
@@ -172,10 +168,8 @@
     // Add measurement factors
     auto measurement_noise = noiseModel::Isotropic::Sigma(1, 0.1);
     for (size_t k = 1; k <= K; k++) {
-      nonlinearFactorGraph.emplace_nonlinear<PriorFactor<double> >(
-          X(k),
-          1.0 * (k - 1),
-          measurement_noise);
+      nonlinearFactorGraph.emplace_nonlinear<PriorFactor<double>>(
+          X(k), 1.0 * (k - 1), measurement_noise);
     }
 
     // Add "mode chain"
@@ -194,16 +188,15 @@
                                                            double sigma = 1.0) {
     auto noise_model = Isotropic::Sigma(1, sigma);
     auto still =
-        boost::make_shared<MotionModel>(X(k), X(k + 1), 0.0, noise_model),
-        moving =
-        boost::make_shared<MotionModel>(X(k), X(k + 1), 1.0, noise_model);
+             boost::make_shared<MotionModel>(X(k), X(k + 1), 0.0, noise_model),
+         moving =
+             boost::make_shared<MotionModel>(X(k), X(k + 1), 1.0, noise_model);
     return {still, moving};
   }
 
-<<<<<<< HEAD
   // Add "mode chain" to NonlinearHybridFactorGraph
   void addModeChain(NonlinearHybridFactorGraph* fg) {
-    auto prior = boost::make_shared<DiscretePrior>(modes[1], "1/1");
+    auto prior = boost::make_shared<DiscreteDistribution>(modes[1], "1/1");
     fg->push_discrete(prior);
     for (size_t k = 1; k < K - 1; k++) {
       auto parents = {modes[k]};
@@ -215,12 +208,7 @@
 
   // Add "mode chain" to GaussianHybridFactorGraph
   void addModeChain(GaussianHybridFactorGraph* fg) {
-    auto prior = boost::make_shared<DiscretePrior>(modes[1], "1/1");
-=======
-  // Add "mode chain": can only be done in HybridFactorGraph
-  void addModeChain(HybridFactorGraph *fg) {
     auto prior = boost::make_shared<DiscreteDistribution>(modes[1], "1/1");
->>>>>>> ebc7e438
     fg->push_discrete(prior);
     for (size_t k = 1; k < K - 1; k++) {
       auto parents = {modes[k]};
@@ -235,23 +223,13 @@
 // Test construction of switching-like hybrid factor graph.
 TEST(HybridFactorGraph, Switching) {
   Switching self(3);
-<<<<<<< HEAD
-  GTSAM_PRINT(self.nonlinearFactorGraph);
-  EXPECT_LONGS_EQUAL(5, self.nonlinearFactorGraph.size());
-  EXPECT_LONGS_EQUAL(1, self.nonlinearFactorGraph.nonlinearGraph().size());
-=======
+
   EXPECT_LONGS_EQUAL(8, self.nonlinearFactorGraph.size());
   EXPECT_LONGS_EQUAL(4, self.nonlinearFactorGraph.nonlinearGraph().size());
->>>>>>> ebc7e438
   EXPECT_LONGS_EQUAL(2, self.nonlinearFactorGraph.discreteGraph().size());
   EXPECT_LONGS_EQUAL(2, self.nonlinearFactorGraph.dcGraph().size());
 
-<<<<<<< HEAD
-  EXPECT_LONGS_EQUAL(5, self.linearizedFactorGraph.size());
-=======
   EXPECT_LONGS_EQUAL(8, self.linearizedFactorGraph.size());
-  EXPECT_LONGS_EQUAL(0, self.linearizedFactorGraph.nonlinearGraph().size());
->>>>>>> ebc7e438
   EXPECT_LONGS_EQUAL(2, self.linearizedFactorGraph.discreteGraph().size());
   EXPECT_LONGS_EQUAL(2, self.linearizedFactorGraph.dcGraph().size());
   EXPECT_LONGS_EQUAL(4, self.linearizedFactorGraph.gaussianGraph().size());
@@ -262,25 +240,14 @@
 TEST(HybridFactorGraph, Linearization) {
   Switching self(3);
 
-<<<<<<< HEAD
   // Linearize here:
   GaussianHybridFactorGraph actualLinearized =
       self.nonlinearFactorGraph.linearize(self.linearizationPoint);
 
-  EXPECT_LONGS_EQUAL(5, actualLinearized.size());
+  EXPECT_LONGS_EQUAL(8, actualLinearized.size());
   EXPECT_LONGS_EQUAL(2, actualLinearized.discreteGraph().size());
   EXPECT_LONGS_EQUAL(2, actualLinearized.dcGraph().size());
-  EXPECT_LONGS_EQUAL(1, actualLinearized.gaussianGraph().size());
-
-  // TODO: fix this test, the graphs are equal !!!
-  // EXPECT(assert_equal(self.linearizedFactorGraph, actualLinearized));
-=======
-  EXPECT_LONGS_EQUAL(8, self.linearizedFactorGraph.size());
-  EXPECT_LONGS_EQUAL(0, self.linearizedFactorGraph.nonlinearGraph().size());
-  EXPECT_LONGS_EQUAL(2, self.linearizedFactorGraph.discreteGraph().size());
-  EXPECT_LONGS_EQUAL(2, self.linearizedFactorGraph.dcGraph().size());
-  EXPECT_LONGS_EQUAL(4, self.linearizedFactorGraph.gaussianGraph().size());
->>>>>>> ebc7e438
+  EXPECT_LONGS_EQUAL(4, actualLinearized.gaussianGraph().size());
 }
 
 /* ****************************************************************************/
@@ -378,22 +345,13 @@
 TEST(DCGaussianElimination, EliminateHybrid_2_Variable) {
   Switching self(2, 1.0, 0.1);
 
-<<<<<<< HEAD
-  // Add measurement factors
-  auto measurement_noise = noiseModel::Isotropic::Sigma(1, 0.1);
-  factors.emplace_gaussian<JacobianFactor>(X(1), I_1x1, 1 * Vector1::Ones(),
-                                           measurement_noise);
-  factors.emplace_gaussian<JacobianFactor>(X(2), I_1x1, 2 * Vector1::Ones(),
-                                           measurement_noise);
-=======
   auto factors = self.linearizedFactorGraph;
->>>>>>> ebc7e438
 
   // Check that sum works:
   auto sum = factors.sum();
   Assignment<Key> mode;
   mode[M(1)] = 1;
-  auto actual = sum(mode);               // Selects one of 2 modes.
+  auto actual = sum(mode);  // Selects one of 2 modes.
   EXPECT_LONGS_EQUAL(4,
                      actual.size());  // Prior, 1 motion models, 2 measurements.
 
@@ -402,23 +360,18 @@
   ordering += X(1);
   ordering += X(2);
 
-<<<<<<< HEAD
-  auto result = EliminateHybrid(factors, ordering);
-  CHECK(result.first);
-  // GTSAM_PRINT(*result.first);
-  // GTSAM_PRINT(*result.second);
-=======
   GaussianMixture::shared_ptr gaussianConditionalMixture;
   boost::shared_ptr<Factor> factorOnModes;
   std::tie(gaussianConditionalMixture, factorOnModes) =
       EliminateHybrid(factors, ordering);
->>>>>>> ebc7e438
 
   CHECK(gaussianConditionalMixture);
-  EXPECT_LONGS_EQUAL(2,
-                     gaussianConditionalMixture->nrFrontals()); // Frontals = [x1, x2]
-  EXPECT_LONGS_EQUAL(1,
-                     gaussianConditionalMixture->nrParents()); // 1 parent, which is the mode
+  EXPECT_LONGS_EQUAL(
+      2,
+      gaussianConditionalMixture->nrFrontals());  // Frontals = [x1, x2]
+  EXPECT_LONGS_EQUAL(
+      1,
+      gaussianConditionalMixture->nrParents());  // 1 parent, which is the mode
 
   auto discreteFactor = dynamic_pointer_cast<DecisionTreeFactor>(factorOnModes);
   CHECK(discreteFactor);
@@ -436,18 +389,10 @@
 
   Switching self(K, between_sigma, prior_sigma);
 
-<<<<<<< HEAD
   // Clear out discrete factors since sum() cannot hanldle those
   GaussianHybridFactorGraph linearizedFactorGraph(
       self.linearizedFactorGraph.gaussianGraph(), DiscreteFactorGraph(),
       self.linearizedFactorGraph.dcGraph());
-=======
-  // Clear out discrete factors since sum() cannot handle those
-  HybridFactorGraph linearizedFactorGraph(
-      NonlinearFactorGraph(), DiscreteFactorGraph(),
-      self.linearizedFactorGraph.dcGraph(),
-      self.linearizedFactorGraph.gaussianGraph());
->>>>>>> ebc7e438
 
   auto decisionTreeFactor = linearizedFactorGraph.toDecisionTreeFactor();
 
@@ -461,9 +406,9 @@
   // Create equivalent factor graph for m1=0, m2=1
   GaussianFactorGraph graph = linearizedFactorGraph.gaussianGraph();
 
-  for (auto &p : linearizedFactorGraph.dcGraph()) {
-    if (auto
-        mixture = boost::dynamic_pointer_cast<DCGaussianMixtureFactor>(p)) {
+  for (auto& p : linearizedFactorGraph.dcGraph()) {
+    if (auto mixture =
+            boost::dynamic_pointer_cast<DCGaussianMixtureFactor>(p)) {
       graph.add((*mixture)(allAssignments[1]));
     }
   }
@@ -489,12 +434,12 @@
 
   // Eliminate partially.
   HybridBayesNet::shared_ptr hybridBayesNet;
-  HybridFactorGraph::shared_ptr remainingFactorGraph;
+  GaussianHybridFactorGraph::shared_ptr remainingFactorGraph;
   std::tie(hybridBayesNet, remainingFactorGraph) =
       linearizedFactorGraph.eliminatePartialSequential(ordering);
 
   CHECK(hybridBayesNet);
-//  GTSAM_PRINT(*hybridBayesNet);  // HybridBayesNet
+  //  GTSAM_PRINT(*hybridBayesNet);  // HybridBayesNet
   EXPECT_LONGS_EQUAL(3, hybridBayesNet->size());
   EXPECT(hybridBayesNet->at(0)->frontals() == KeyVector{X(1)});
   EXPECT(hybridBayesNet->at(0)->parents() == KeyVector({X(2), M(1)}));
@@ -504,14 +449,14 @@
   EXPECT(hybridBayesNet->at(2)->parents() == KeyVector({M(2), M(1)}));
 
   CHECK(remainingFactorGraph);
-//  GTSAM_PRINT(*remainingFactorGraph);  // HybridFactorGraph
+  //  GTSAM_PRINT(*remainingFactorGraph);  // HybridFactorGraph
   EXPECT_LONGS_EQUAL(3, remainingFactorGraph->size());
-  EXPECT(
-      remainingFactorGraph->discreteGraph().at(0)->keys() == KeyVector({M(1)}));
-  EXPECT(remainingFactorGraph->discreteGraph().at(1)->keys()
-             == KeyVector({M(2), M(1)}));
-  EXPECT(remainingFactorGraph->discreteGraph().at(2)->keys()
-             == KeyVector({M(2), M(1)}));
+  EXPECT(remainingFactorGraph->discreteGraph().at(0)->keys() ==
+         KeyVector({M(1)}));
+  EXPECT(remainingFactorGraph->discreteGraph().at(1)->keys() ==
+         KeyVector({M(2), M(1)}));
+  EXPECT(remainingFactorGraph->discreteGraph().at(2)->keys() ==
+         KeyVector({M(2), M(1)}));
 }
 
 /* ****************************************************************************/
@@ -519,14 +464,9 @@
 TEST(DCGaussianElimination, Incremental_inference) {
   Switching switching(3);
 
-<<<<<<< HEAD
-  CHECK(result.second);
-  GTSAM_PRINT(*result.second);  // GaussianHybridFactorGraph
-  EXPECT_LONGS_EQUAL(3, result.second->size());
-=======
   IncrementalHybrid incrementalHybrid;
 
-  HybridFactorGraph graph1;
+  GaussianHybridFactorGraph graph1;
 
   graph1.push_back(switching.linearizedFactorGraph.dcGraph().at(0));
   graph1.push_back(switching.linearizedFactorGraph.gaussianGraph().at(0));
@@ -552,15 +492,14 @@
   CHECK(remainingFactorGraph);
   EXPECT_LONGS_EQUAL(1, remainingFactorGraph->size());
 
-  auto discreteFactor_m1 =
-      *dynamic_pointer_cast<DecisionTreeFactor>(remainingFactorGraph->discreteGraph().at(
-          0));
-  EXPECT(
-      discreteFactor_m1.keys() == KeyVector({M(1)}));
-
-  HybridFactorGraph graph2;
-
-  graph2.push_back(switching.linearizedFactorGraph.dcGraph().at(1)); // p(x3 | x2, m2)
+  auto discreteFactor_m1 = *dynamic_pointer_cast<DecisionTreeFactor>(
+      remainingFactorGraph->discreteGraph().at(0));
+  EXPECT(discreteFactor_m1.keys() == KeyVector({M(1)}));
+
+  GaussianHybridFactorGraph graph2;
+
+  graph2.push_back(
+      switching.linearizedFactorGraph.dcGraph().at(1));  // p(x3 | x2, m2)
   graph2.push_back(switching.linearizedFactorGraph.gaussianGraph().at(3));
 
   // Create ordering.
@@ -582,12 +521,9 @@
   CHECK(remainingFactorGraph2);
   EXPECT_LONGS_EQUAL(1, remainingFactorGraph2->size());
 
-  auto discreteFactor =
-      dynamic_pointer_cast<DecisionTreeFactor>(remainingFactorGraph2->discreteGraph().at(
-          0));
-  EXPECT(
-      discreteFactor->keys()
-          == KeyVector({M(2), M(1)}));
+  auto discreteFactor = dynamic_pointer_cast<DecisionTreeFactor>(
+      remainingFactorGraph2->discreteGraph().at(0));
+  EXPECT(discreteFactor->keys() == KeyVector({M(2), M(1)}));
 
   ordering.clear();
   ordering += X(1);
@@ -596,13 +532,13 @@
 
   // Now we calculate the actual factors using full elimination
   HybridBayesNet::shared_ptr expectedHybridBayesNet;
-  HybridFactorGraph::shared_ptr expectedRemainingGraph;
+  GaussianHybridFactorGraph::shared_ptr expectedRemainingGraph;
   std::tie(expectedHybridBayesNet, expectedRemainingGraph) =
       switching.linearizedFactorGraph.eliminatePartialSequential(ordering);
 
   // The densities on X(1) should be the same
-  EXPECT(assert_equal(*(hybridBayesNet->at(0)),
-                      *(expectedHybridBayesNet->at(0))));
+  EXPECT(
+      assert_equal(*(hybridBayesNet->at(0)), *(expectedHybridBayesNet->at(0))));
 
   // The densities on X(2) should be the same
   EXPECT(assert_equal(*(hybridBayesNet2->at(0)),
@@ -655,7 +591,6 @@
       expectedRemainingGraph->discreteGraph().eliminateSequential();
 
   EXPECT(assert_equal(*expectedChordal, *chordal, 1e-6));
->>>>>>> ebc7e438
 }
 
 /* ************************************************************************* */
