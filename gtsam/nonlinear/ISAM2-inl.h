/* ----------------------------------------------------------------------------

 * GTSAM Copyright 2010, Georgia Tech Research Corporation, 
 * Atlanta, Georgia 30332-0415
 * All Rights Reserved
 * Authors: Frank Dellaert, et al. (see THANKS for the full author list)

 * See LICENSE for the license information

 * -------------------------------------------------------------------------- */

/**
 * @file ISAM2-inl.h
 * @brief 
 * @author Richard Roberts
 * @date Mar 16, 2012
 */


#pragma once


#include <gtsam/inference/FactorGraph.h>
#include <gtsam/linear/JacobianFactor.h>

#include <boost/bind.hpp>

namespace gtsam {

using namespace std;

/* ************************************************************************* */
template<class VALUE>
VALUE ISAM2::calculateEstimate(Key key) const {
  const Index index = getOrdering()[key];
  const SubVector delta = getDelta()[index];
  return theta_.at<VALUE>(key).retract(delta);
}

/* ************************************************************************* */
namespace internal {
template<class CLIQUE>
void optimizeWildfire(const boost::shared_ptr<CLIQUE>& clique, double threshold,
    vector<bool>& changed, const vector<bool>& replaced, Permuted<VectorValues>& delta, int& count) {
  // if none of the variables in this clique (frontal and separator!) changed
  // significantly, then by the running intersection property, none of the
  // cliques in the children need to be processed

  // Are any clique variables part of the tree that has been redone?
  bool cliqueReplaced = replaced[(*clique)->frontals().front()];
#ifndef NDEBUG
  BOOST_FOREACH(Index frontal, (*clique)->frontals()) {
    assert(cliqueReplaced == replaced[frontal]);
  }
#endif

  // If not redone, then has one of the separator variables changed significantly?
  bool recalculate = cliqueReplaced;
  if(!recalculate) {
    BOOST_FOREACH(Index parent, (*clique)->parents()) {
      if(changed[parent]) {
        recalculate = true;
        break;
      }
    }
  }

  // Solve clique if it was replaced, or if any parents were changed above the
  // threshold or themselves replaced.
  if(recalculate) {

    // Temporary copy of the original values, to check how much they change
    vector<Vector> originalValues((*clique)->nrFrontals());
    GaussianConditional::const_iterator it;
    for(it = (*clique)->beginFrontals(); it!=(*clique)->endFrontals(); it++) {
      originalValues[it - (*clique)->beginFrontals()] = delta[*it];
    }

    // Back-substitute
    (*clique)->solveInPlace(delta);
    count += (*clique)->nrFrontals();

    // Whether the values changed above a threshold, or always true if the
    // clique was replaced.
    bool valuesChanged = cliqueReplaced;
    for(it = (*clique)->beginFrontals(); it!=(*clique)->endFrontals(); it++) {
      if(!valuesChanged) {
        const Vector& oldValue(originalValues[it - (*clique)->beginFrontals()]);
        const SubVector& newValue(delta[*it]);
        if((oldValue - newValue).lpNorm<Eigen::Infinity>() >= threshold) {
          valuesChanged = true;
          break;
        }
      } else
        break;
    }

    // If the values were above the threshold or this clique was replaced
    if(valuesChanged) {
      // Set changed flag for each frontal variable and leave the new values
      BOOST_FOREACH(Index frontal, (*clique)->frontals()) {
        changed[frontal] = true;
      }
    } else {
      // Replace with the old values
      for(it = (*clique)->beginFrontals(); it!=(*clique)->endFrontals(); it++) {
        delta[*it] = originalValues[it - (*clique)->beginFrontals()];
      }
    }

    // Recurse to children
    BOOST_FOREACH(const typename CLIQUE::shared_ptr& child, clique->children_) {
      optimizeWildfire(child, threshold, changed, replaced, delta, count);
    }
  }
<<<<<<< HEAD
  boost::shared_ptr<FastSet<Index> > replacedKeys;
  if(!markedKeys.empty() || !newKeys.empty())
    replacedKeys = recalculate(markedKeys, newKeys, linearFactors, constrainedIndices, result);

  // Update replaced keys mask (accumulates until back-substitution takes place)
  if(replacedKeys) {
    BOOST_FOREACH(const Index var, *replacedKeys) {
      deltaReplacedMask_[var] = true; } }
  toc(9,"recalculate");

  //tic(9,"solve");
  // 9. Solve
  if(debug) delta_.print("delta_: ");
  //toc(9,"solve");

  tic(10,"evaluate error after");
  if(params_.evaluateNonlinearError)
    result.errorAfter.reset(nonlinearFactors_.error(calculateEstimate()));
  toc(10,"evaluate error after");

  result.cliques = this->nodes().size();
  deltaUptodate_ = false;

  return result;
}

/* ************************************************************************* */
template<class CONDITIONAL, class GRAPH>
void ISAM2<CONDITIONAL, GRAPH>::updateDelta(bool forceFullSolve) const {

  if(params_.optimizationParams.type() == typeid(ISAM2GaussNewtonParams)) {
    // If using Gauss-Newton, update with wildfireThreshold
    const ISAM2GaussNewtonParams& gaussNewtonParams =
        boost::get<ISAM2GaussNewtonParams>(params_.optimizationParams);
    const double effectiveWildfireThreshold = forceFullSolve ? 0.0 : gaussNewtonParams.wildfireThreshold;
    tic(0, "Wildfire update");
    lastBacksubVariableCount = Impl::UpdateDelta(this->root(), deltaReplacedMask_, delta_, effectiveWildfireThreshold);
    toc(0, "Wildfire update");

  } else if(params_.optimizationParams.type() == typeid(ISAM2DoglegParams)) {
    // If using Dogleg, do a Dogleg step
    const ISAM2DoglegParams& doglegParams =
        boost::get<ISAM2DoglegParams>(params_.optimizationParams);

    // Do one Dogleg iteration
    tic(1, "Dogleg Iterate");
    DoglegOptimizerImpl::IterationResult doglegResult = DoglegOptimizerImpl::Iterate(
        *doglegDelta_, doglegParams.adaptationMode, *this, nonlinearFactors_, theta_, ordering_, nonlinearFactors_.error(theta_), doglegParams.verbose);
    toc(1, "Dogleg Iterate");

    // Update Delta and linear step
    doglegDelta_ = doglegResult.Delta;
    delta_.permutation() = Permutation::Identity(delta_.size());  // Dogleg solves for the full delta so there is no permutation
    delta_.container() = doglegResult.dx_d; // Copy the VectorValues containing with the linear solution

    // Clear replaced mask
    deltaReplacedMask_.assign(deltaReplacedMask_.size(), false);
  }

  deltaUptodate_ = true;
=======
>>>>>>> d577655f
}
}

/* ************************************************************************* */
template<class CLIQUE>
int optimizeWildfire(const boost::shared_ptr<CLIQUE>& root, double threshold, const vector<bool>& keys, Permuted<VectorValues>& delta) {
  vector<bool> changed(keys.size(), false);
  int count = 0;
  // starting from the root, call optimize on each conditional
  if(root)
    internal::optimizeWildfire(root, threshold, changed, keys, delta, count);
  return count;
}

/* ************************************************************************* */
template<class CLIQUE>
void nnz_internal(const boost::shared_ptr<CLIQUE>& clique, int& result) {
  int dimR = (*clique)->dim();
  int dimSep = (*clique)->get_S().cols() - dimR;
  result += ((dimR+1)*dimR)/2 + dimSep*dimR;
  // traverse the children
  BOOST_FOREACH(const typename CLIQUE::shared_ptr& child, clique->children_) {
    nnz_internal(child, result);
  }
}

/* ************************************************************************* */
template<class CLIQUE>
int calculate_nnz(const boost::shared_ptr<CLIQUE>& clique) {
  int result = 0;
  // starting from the root, add up entries of frontal and conditional matrices of each conditional
  nnz_internal(clique, result);
  return result;
}

}
<<<<<<< HEAD
/// namespace gtsam
=======

>>>>>>> d577655f
<|MERGE_RESOLUTION|>--- conflicted
+++ resolved
@@ -113,69 +113,6 @@
       optimizeWildfire(child, threshold, changed, replaced, delta, count);
     }
   }
-<<<<<<< HEAD
-  boost::shared_ptr<FastSet<Index> > replacedKeys;
-  if(!markedKeys.empty() || !newKeys.empty())
-    replacedKeys = recalculate(markedKeys, newKeys, linearFactors, constrainedIndices, result);
-
-  // Update replaced keys mask (accumulates until back-substitution takes place)
-  if(replacedKeys) {
-    BOOST_FOREACH(const Index var, *replacedKeys) {
-      deltaReplacedMask_[var] = true; } }
-  toc(9,"recalculate");
-
-  //tic(9,"solve");
-  // 9. Solve
-  if(debug) delta_.print("delta_: ");
-  //toc(9,"solve");
-
-  tic(10,"evaluate error after");
-  if(params_.evaluateNonlinearError)
-    result.errorAfter.reset(nonlinearFactors_.error(calculateEstimate()));
-  toc(10,"evaluate error after");
-
-  result.cliques = this->nodes().size();
-  deltaUptodate_ = false;
-
-  return result;
-}
-
-/* ************************************************************************* */
-template<class CONDITIONAL, class GRAPH>
-void ISAM2<CONDITIONAL, GRAPH>::updateDelta(bool forceFullSolve) const {
-
-  if(params_.optimizationParams.type() == typeid(ISAM2GaussNewtonParams)) {
-    // If using Gauss-Newton, update with wildfireThreshold
-    const ISAM2GaussNewtonParams& gaussNewtonParams =
-        boost::get<ISAM2GaussNewtonParams>(params_.optimizationParams);
-    const double effectiveWildfireThreshold = forceFullSolve ? 0.0 : gaussNewtonParams.wildfireThreshold;
-    tic(0, "Wildfire update");
-    lastBacksubVariableCount = Impl::UpdateDelta(this->root(), deltaReplacedMask_, delta_, effectiveWildfireThreshold);
-    toc(0, "Wildfire update");
-
-  } else if(params_.optimizationParams.type() == typeid(ISAM2DoglegParams)) {
-    // If using Dogleg, do a Dogleg step
-    const ISAM2DoglegParams& doglegParams =
-        boost::get<ISAM2DoglegParams>(params_.optimizationParams);
-
-    // Do one Dogleg iteration
-    tic(1, "Dogleg Iterate");
-    DoglegOptimizerImpl::IterationResult doglegResult = DoglegOptimizerImpl::Iterate(
-        *doglegDelta_, doglegParams.adaptationMode, *this, nonlinearFactors_, theta_, ordering_, nonlinearFactors_.error(theta_), doglegParams.verbose);
-    toc(1, "Dogleg Iterate");
-
-    // Update Delta and linear step
-    doglegDelta_ = doglegResult.Delta;
-    delta_.permutation() = Permutation::Identity(delta_.size());  // Dogleg solves for the full delta so there is no permutation
-    delta_.container() = doglegResult.dx_d; // Copy the VectorValues containing with the linear solution
-
-    // Clear replaced mask
-    deltaReplacedMask_.assign(deltaReplacedMask_.size(), false);
-  }
-
-  deltaUptodate_ = true;
-=======
->>>>>>> d577655f
 }
 }
 
@@ -212,8 +149,4 @@
 }
 
 }
-<<<<<<< HEAD
-/// namespace gtsam
-=======
 
->>>>>>> d577655f
