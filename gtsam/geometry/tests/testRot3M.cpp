/* ----------------------------------------------------------------------------

 * GTSAM Copyright 2010, Georgia Tech Research Corporation, 
 * Atlanta, Georgia 30332-0415
 * All Rights Reserved
 * Authors: Frank Dellaert, et al. (see THANKS for the full author list)

 * See LICENSE for the license information

 * -------------------------------------------------------------------------- */

/**
 * @file    testRot3.cpp
 * @brief   Unit tests for Rot3 class
 * @author  Alireza Fathi
 * @author  Frank Dellaert
 */

#include <gtsam/geometry/Point3.h>
#include <gtsam/geometry/Rot3.h>

#include <gtsam/base/Testable.h>
#include <gtsam/base/numericalDerivative.h>
#include <gtsam/base/lieProxies.h>

#include <boost/math/constants/constants.hpp>

#include <CppUnitLite/TestHarness.h>

#ifndef GTSAM_USE_QUATERNIONS

using namespace std;
using namespace gtsam;

GTSAM_CONCEPT_TESTABLE_INST(Rot3)
GTSAM_CONCEPT_LIE_INST(Rot3)

static Rot3 R = Rot3::rodriguez(0.1, 0.4, 0.2);
static Point3 P(0.2, 0.7, -2.0);
static double error = 1e-9, epsilon = 0.001;
static const Matrix I3 = eye(3);

/* ************************************************************************* */
<<<<<<< HEAD
TEST( Rot3, constructor)
{
  Rot3 expected(I3);
  Vector r1(3), r2(3), r3(3);
  r1(0) = 1;
  r1(1) = 0;
  r1(2) = 0;
  r2(0) = 0;
  r2(1) = 1;
  r2(2) = 0;
  r3(0) = 0;
  r3(1) = 0;
  r3(2) = 1;
  Rot3 actual(r1, r2, r3);
  CHECK(assert_equal(actual,expected));
}

/* ************************************************************************* */
TEST( Rot3, constructor2)
{
  Matrix R = (Matrix(3, 3) << 11., 12., 13., 21., 22., 23., 31., 32., 33.);
  Rot3 actual(R);
  Rot3 expected(11, 12, 13, 21, 22, 23, 31, 32, 33);
  CHECK(assert_equal(actual,expected));
}

/* ************************************************************************* */
TEST( Rot3, constructor3)
{
  Rot3 expected(1, 2, 3, 4, 5, 6, 7, 8, 9);
  Point3 r1(1, 4, 7), r2(2, 5, 8), r3(3, 6, 9);
  CHECK(assert_equal(Rot3(r1,r2,r3),expected));
}

/* ************************************************************************* */
TEST( Rot3, transpose)
{
  Rot3 R(1, 2, 3, 4, 5, 6, 7, 8, 9);
  Point3 r1(1, 2, 3), r2(4, 5, 6), r3(7, 8, 9);
  CHECK(assert_equal(R.inverse(),Rot3(r1,r2,r3)));
}

/* ************************************************************************* */
TEST( Rot3, equals)
{
  CHECK(R.equals(R));
  Rot3 zero;
  CHECK(!R.equals(zero));
}

/* ************************************************************************* */
// Notice this uses J^2 whereas fast uses w*w', and has cos(t)*I + ....
Rot3 slow_but_correct_rodriguez(const Vector& w) {
  double t = norm_2(w);
  Matrix J = skewSymmetric(w / t);
  if (t < 1e-5) return Rot3();
  Matrix R = I3 + sin(t) * J + (1.0 - cos(t)) * (J * J);
  return R;
}

/* ************************************************************************* */
TEST( Rot3, rodriguez)
{
  Rot3 R1 = Rot3::rodriguez(epsilon, 0, 0);
  Vector w = (Vector(3) << epsilon, 0., 0.);
  Rot3 R2 = slow_but_correct_rodriguez(w);
  CHECK(assert_equal(R2,R1));
}

/* ************************************************************************* */
TEST( Rot3, rodriguez2)
{
  Vector axis = (Vector(3) << 0., 1., 0.); // rotation around Y
  double angle = 3.14 / 4.0;
  Rot3 actual = Rot3::rodriguez(axis, angle);
  Rot3 expected(0.707388, 0, 0.706825,
                       0, 1,        0,
               -0.706825, 0, 0.707388);
  CHECK(assert_equal(expected,actual,1e-5));
}

/* ************************************************************************* */
TEST( Rot3, rodriguez3)
{
  Vector w = (Vector(3) << 0.1, 0.2, 0.3);
  Rot3 R1 = Rot3::rodriguez(w / norm_2(w), norm_2(w));
  Rot3 R2 = slow_but_correct_rodriguez(w);
  CHECK(assert_equal(R2,R1));
}

/* ************************************************************************* */
TEST( Rot3, rodriguez4)
{
  Vector axis = (Vector(3) << 0., 0., 1.); // rotation around Z
  double angle = M_PI/2.0;
  Rot3 actual = Rot3::rodriguez(axis, angle);
  double c=cos(angle),s=sin(angle);
  Rot3 expected(c,-s, 0,
                s, c, 0,
                0, 0, 1);
  CHECK(assert_equal(expected,actual,1e-5));
  CHECK(assert_equal(slow_but_correct_rodriguez(axis*angle),actual,1e-5));
}

/* ************************************************************************* */
TEST( Rot3, retract)
{
  Vector v = zero(3);
  CHECK(assert_equal(R, R.retract(v)));

  // test Canonical coordinates
  Canonical<Rot3> chart;
  Vector v2 = chart.apply(R);
  CHECK(assert_equal(R, chart.retract(v2)));
}

/* ************************************************************************* */
TEST(Rot3, log)
{
  static const double PI = boost::math::constants::pi<double>();
  Vector w;
  Rot3 R;

#define CHECK_OMEGA(X,Y,Z) \
  w = (Vector(3) << (double)X, (double)Y, double(Z)); \
  R = Rot3::rodriguez(w); \
  EXPECT(assert_equal(w, Rot3::Logmap(R),1e-12));

  // Check zero
  CHECK_OMEGA(  0,   0,   0)

  // create a random direction:
  double norm=sqrt(1.0+16.0+4.0);
  double x=1.0/norm, y=4.0/norm, z=2.0/norm;

  // Check very small rotation for Taylor expansion
  // Note that tolerance above is 1e-12, so Taylor is pretty good !
  double d = 0.0001;
  CHECK_OMEGA(  d,   0,   0)
  CHECK_OMEGA(  0,   d,   0)
  CHECK_OMEGA(  0,   0,   d)
  CHECK_OMEGA(x*d, y*d, z*d)

  // check normal rotation
  d = 0.1;
  CHECK_OMEGA(  d,   0,   0)
  CHECK_OMEGA(  0,   d,   0)
  CHECK_OMEGA(  0,   0,   d)
  CHECK_OMEGA(x*d, y*d, z*d)

  // Check 180 degree rotations
  CHECK_OMEGA(  PI,   0,   0)
  CHECK_OMEGA(   0,  PI,   0)
  CHECK_OMEGA(   0,   0,  PI)
  CHECK_OMEGA(x*PI,y*PI,z*PI)

  // Check 360 degree rotations
#define CHECK_OMEGA_ZERO(X,Y,Z) \
  w = (Vector(3) << (double)X, (double)Y, double(Z)); \
  R = Rot3::rodriguez(w); \
  EXPECT(assert_equal(zero(3), Rot3::Logmap(R)));

  CHECK_OMEGA_ZERO( 2.0*PI,      0,      0)
  CHECK_OMEGA_ZERO(      0, 2.0*PI,      0)
  CHECK_OMEGA_ZERO(      0,      0, 2.0*PI)
  CHECK_OMEGA_ZERO(x*2.*PI,y*2.*PI,z*2.*PI)
}

Rot3 evaluateRotation(const Vector3 thetahat){
  return Rot3::Expmap(thetahat);
}

Vector3 evaluateLogRotation(const Vector3 thetahat, const Vector3 deltatheta){
  return Rot3::Logmap( Rot3::Expmap(thetahat).compose( Rot3::Expmap(deltatheta) ) );
}

/* ************************************************************************* */
TEST( Rot3, rightJacobianExpMapSO3 )
{
  // Linearization point
  Vector3 thetahat; thetahat << 0.1, 0, 0;

  Matrix expectedJacobian = numericalDerivative11<Rot3, Vector3>(boost::bind(&evaluateRotation, _1), thetahat);
  Matrix actualJacobian = Rot3::rightJacobianExpMapSO3(thetahat);
  EXPECT(assert_equal(expectedJacobian, actualJacobian));
}

/* ************************************************************************* */
TEST( Rot3, rightJacobianExpMapSO3inverse )
{
  // Linearization point
  Vector3 thetahat; thetahat << 0.1,0.1,0; ///< Current estimate of rotation rate bias
  Vector3 deltatheta; deltatheta << 0, 0, 0;

  Matrix expectedJacobian = numericalDerivative11<Vector3,Vector3>(
      boost::bind(&evaluateLogRotation, thetahat, _1), deltatheta);
  Matrix actualJacobian = Rot3::rightJacobianExpMapSO3inverse(thetahat);
  EXPECT(assert_equal(expectedJacobian, actualJacobian));
}

/* ************************************************************************* */
TEST(Rot3, manifold_caley)
=======
TEST(Rot3, manifold_cayley)
>>>>>>> 84569755
{
  Rot3 gR1 = Rot3::rodriguez(0.1, 0.4, 0.2);
  Rot3 gR2 = Rot3::rodriguez(0.3, 0.1, 0.7);
  Rot3 origin;

  // log behaves correctly
  Vector d12 = gR1.localCoordinates(gR2, Rot3::CAYLEY);
  CHECK(assert_equal(gR2, gR1.retract(d12, Rot3::CAYLEY)));
  Vector d21 = gR2.localCoordinates(gR1, Rot3::CAYLEY);
  CHECK(assert_equal(gR1, gR2.retract(d21, Rot3::CAYLEY)));

  // Check that log(t1,t2)=-log(t2,t1)
  CHECK(assert_equal(d12,-d21));

  // lines in canonical coordinates correspond to Abelian subgroups in SO(3)
  Vector d = (Vector(3) << 0.1, 0.2, 0.3);
  // exp(-d)=inverse(exp(d))
  CHECK(assert_equal(Rot3::Expmap(-d),Rot3::Expmap(d).inverse()));
  // exp(5d)=exp(2*d+3*d)=exp(2*d)exp(3*d)=exp(3*d)exp(2*d)
  Rot3 R2 = Rot3::Expmap (2 * d);
  Rot3 R3 = Rot3::Expmap (3 * d);
  Rot3 R5 = Rot3::Expmap (5 * d);
  CHECK(assert_equal(R5,R2*R3));
  CHECK(assert_equal(R5,R3*R2));
}

/* ************************************************************************* */
TEST(Rot3, manifold_slow_cayley)
{
  Rot3 gR1 = Rot3::rodriguez(0.1, 0.4, 0.2);
  Rot3 gR2 = Rot3::rodriguez(0.3, 0.1, 0.7);
  Rot3 origin;

  // log behaves correctly
  Vector d12 = gR1.localCoordinates(gR2, Rot3::SLOW_CAYLEY);
  CHECK(assert_equal(gR2, gR1.retract(d12, Rot3::SLOW_CAYLEY)));
  Vector d21 = gR2.localCoordinates(gR1, Rot3::SLOW_CAYLEY);
  CHECK(assert_equal(gR1, gR2.retract(d21, Rot3::SLOW_CAYLEY)));

  // Check that log(t1,t2)=-log(t2,t1)
  CHECK(assert_equal(d12,-d21));

  // lines in canonical coordinates correspond to Abelian subgroups in SO(3)
  Vector d = (Vector(3) << 0.1, 0.2, 0.3);
  // exp(-d)=inverse(exp(d))
  CHECK(assert_equal(Rot3::Expmap(-d),Rot3::Expmap(d).inverse()));
  // exp(5d)=exp(2*d+3*d)=exp(2*d)exp(3*d)=exp(3*d)exp(2*d)
  Rot3 R2 = Rot3::Expmap (2 * d);
  Rot3 R3 = Rot3::Expmap (3 * d);
  Rot3 R5 = Rot3::Expmap (5 * d);
  CHECK(assert_equal(R5,R2*R3));
  CHECK(assert_equal(R5,R3*R2));
}

<<<<<<< HEAD
/* ************************************************************************* */
TEST(Rot3, manifold_expmap)
{
  Rot3 gR1 = Rot3::rodriguez(0.1, 0.4, 0.2);
  Rot3 gR2 = Rot3::rodriguez(0.3, 0.1, 0.7);
  Rot3 origin;

  // log behaves correctly
  Vector d12 = gR1.localCoordinates(gR2, Rot3::EXPMAP);
  CHECK(assert_equal(gR2, gR1.retract(d12, Rot3::EXPMAP)));
  Vector d21 = gR2.localCoordinates(gR1, Rot3::EXPMAP);
  CHECK(assert_equal(gR1, gR2.retract(d21, Rot3::EXPMAP)));

  // Check that it is expmap
  CHECK(assert_equal(gR2, gR1*Rot3::Expmap(d12)));
  CHECK(assert_equal(gR1, gR2*Rot3::Expmap(d21)));

  // Check that log(t1,t2)=-log(t2,t1)
  CHECK(assert_equal(d12,-d21));

  // lines in canonical coordinates correspond to Abelian subgroups in SO(3)
  Vector d = (Vector(3) << 0.1, 0.2, 0.3);
  // exp(-d)=inverse(exp(d))
  CHECK(assert_equal(Rot3::Expmap(-d),Rot3::Expmap(d).inverse()));
  // exp(5d)=exp(2*d+3*d)=exp(2*d)exp(3*d)=exp(3*d)exp(2*d)
  Rot3 R2 = Rot3::Expmap (2 * d);
  Rot3 R3 = Rot3::Expmap (3 * d);
  Rot3 R5 = Rot3::Expmap (5 * d);
  CHECK(assert_equal(R5,R2*R3));
  CHECK(assert_equal(R5,R3*R2));
}

/* ************************************************************************* */
class AngularVelocity: public Point3 {
public:
  AngularVelocity(const Point3& p) :
    Point3(p) {
  }
  AngularVelocity(double wx, double wy, double wz) :
    Point3(wx, wy, wz) {
  }
};

AngularVelocity bracket(const AngularVelocity& X, const AngularVelocity& Y) {
  return X.cross(Y);
}

/* ************************************************************************* */
TEST(Rot3, BCH)
{
  // Approximate exmap by BCH formula
  AngularVelocity w1(0.2, -0.1, 0.1);
  AngularVelocity w2(0.01, 0.02, -0.03);
  Rot3 R1 = Rot3::Expmap (w1.vector()), R2 = Rot3::Expmap (w2.vector());
  Rot3 R3 = R1 * R2;
  Vector expected = Rot3::Logmap(R3);
  Vector actual = BCH(w1, w2).vector();
  CHECK(assert_equal(expected, actual,1e-5));
}

/* ************************************************************************* */
TEST( Rot3, rotate_derivatives)
{
  Matrix actualDrotate1a, actualDrotate1b, actualDrotate2;
  R.rotate(P, actualDrotate1a, actualDrotate2);
  R.inverse().rotate(P, actualDrotate1b, boost::none);
  Matrix numerical1 = numericalDerivative21(testing::rotate<Rot3,Point3>, R, P);
  Matrix numerical2 = numericalDerivative21(testing::rotate<Rot3,Point3>, R.inverse(), P);
  Matrix numerical3 = numericalDerivative22(testing::rotate<Rot3,Point3>, R, P);
  EXPECT(assert_equal(numerical1,actualDrotate1a,error));
  EXPECT(assert_equal(numerical2,actualDrotate1b,error));
  EXPECT(assert_equal(numerical3,actualDrotate2, error));
}

/* ************************************************************************* */
TEST( Rot3, unrotate)
{
  Point3 w = R * P;
  Matrix H1,H2;
  Point3 actual = R.unrotate(w,H1,H2);
  CHECK(assert_equal(P,actual));

  Matrix numerical1 = numericalDerivative21(testing::unrotate<Rot3,Point3>, R, w);
  CHECK(assert_equal(numerical1,H1,error));

  Matrix numerical2 = numericalDerivative22(testing::unrotate<Rot3,Point3>, R, w);
  CHECK(assert_equal(numerical2,H2,error));
}

/* ************************************************************************* */
TEST( Rot3, compose )
{
  Rot3 R1 = Rot3::rodriguez(0.1, 0.2, 0.3);
  Rot3 R2 = Rot3::rodriguez(0.2, 0.3, 0.5);

  Rot3 expected = R1 * R2;
  Matrix actualH1, actualH2;
  Rot3 actual = R1.compose(R2, actualH1, actualH2);
  CHECK(assert_equal(expected,actual));

  Matrix numericalH1 = numericalDerivative21(testing::compose<Rot3>, R1,
      R2, 1e-2);
  CHECK(assert_equal(numericalH1,actualH1));

  Matrix numericalH2 = numericalDerivative22(testing::compose<Rot3>, R1,
      R2, 1e-2);
  CHECK(assert_equal(numericalH2,actualH2));
}

/* ************************************************************************* */
TEST( Rot3, inverse )
{
  Rot3 R = Rot3::rodriguez(0.1, 0.2, 0.3);

  Rot3 I;
  Matrix actualH;
  CHECK(assert_equal(I,R*R.inverse(actualH)));
  CHECK(assert_equal(I,R.inverse()*R));

  Matrix numericalH = numericalDerivative11(testing::inverse<Rot3>, R);
  CHECK(assert_equal(numericalH,actualH));
}

/* ************************************************************************* */
TEST( Rot3, between )
{
  Rot3 R = Rot3::rodriguez(0.1, 0.4, 0.2);
  Rot3 origin;
  CHECK(assert_equal(R, origin.between(R)));
  CHECK(assert_equal(R.inverse(), R.between(origin)));

  Rot3 R1 = Rot3::rodriguez(0.1, 0.2, 0.3);
  Rot3 R2 = Rot3::rodriguez(0.2, 0.3, 0.5);

  Rot3 expected = R1.inverse() * R2;
  Matrix actualH1, actualH2;
  Rot3 actual = R1.between(R2, actualH1, actualH2);
  CHECK(assert_equal(expected,actual));

  Matrix numericalH1 = numericalDerivative21(testing::between<Rot3> , R1, R2);
  CHECK(assert_equal(numericalH1,actualH1));

  Matrix numericalH2 = numericalDerivative22(testing::between<Rot3> , R1, R2);
  CHECK(assert_equal(numericalH2,actualH2));
}

/* ************************************************************************* */
Vector w = (Vector(3) << 0.1, 0.27, -0.2);

// Left trivialization Derivative of exp(w) wrpt w:
// How does exp(w) change when w changes?
// We find a y such that: exp(w) exp(y) = exp(w + dw) for dw --> 0
// => y = log (exp(-w) * exp(w+dw))
Vector3 testDexpL(const Vector3& dw) {
  return Rot3::Logmap(Rot3::Expmap(-w) * Rot3::Expmap(w + dw));
}

TEST( Rot3, dexpL) {
  Matrix actualDexpL = Rot3::dexpL(w);
  Matrix expectedDexpL = numericalDerivative11<Vector3, Vector3>(testDexpL,
      Vector3::Zero(), 1e-2);
  EXPECT(assert_equal(expectedDexpL, actualDexpL, 1e-5));

  Matrix actualDexpInvL = Rot3::dexpInvL(w);
  EXPECT(assert_equal(expectedDexpL.inverse(), actualDexpInvL, 1e-5));
}

/* ************************************************************************* */
TEST( Rot3, xyz )
{
  double t = 0.1, st = sin(t), ct = cos(t);

  // Make sure all counterclockwise
  // Diagrams below are all from from unchanging axis

  // z
  // |   * Y=(ct,st)
  // x----y
  Rot3 expected1(1, 0, 0, 0, ct, -st, 0, st, ct);
  CHECK(assert_equal(expected1,Rot3::Rx(t)));

  // x
  // |   * Z=(ct,st)
  // y----z
  Rot3 expected2(ct, 0, st, 0, 1, 0, -st, 0, ct);
  CHECK(assert_equal(expected2,Rot3::Ry(t)));

  // y
  // |   X=* (ct,st)
  // z----x
  Rot3 expected3(ct, -st, 0, st, ct, 0, 0, 0, 1);
  CHECK(assert_equal(expected3,Rot3::Rz(t)));

  // Check compound rotation
  Rot3 expected = Rot3::Rz(0.3) * Rot3::Ry(0.2) * Rot3::Rx(0.1);
  CHECK(assert_equal(expected,Rot3::RzRyRx(0.1,0.2,0.3)));
}

/* ************************************************************************* */
TEST( Rot3, yaw_pitch_roll )
{
  double t = 0.1;

  // yaw is around z axis
  CHECK(assert_equal(Rot3::Rz(t),Rot3::yaw(t)));

  // pitch is around y axis
  CHECK(assert_equal(Rot3::Ry(t),Rot3::pitch(t)));

  // roll is around x axis
  CHECK(assert_equal(Rot3::Rx(t),Rot3::roll(t)));

  // Check compound rotation
  Rot3 expected = Rot3::yaw(0.1) * Rot3::pitch(0.2) * Rot3::roll(0.3);
  CHECK(assert_equal(expected,Rot3::ypr(0.1,0.2,0.3)));

  CHECK(assert_equal((Vector)(Vector(3) << 0.1, 0.2, 0.3),expected.ypr()));
}

/* ************************************************************************* */
TEST( Rot3, RQ)
{
  // Try RQ on a pure rotation
  Matrix actualK;
  Vector actual;
  boost::tie(actualK, actual) = RQ(R.matrix());
  Vector expected = (Vector(3) << 0.14715, 0.385821, 0.231671);
  CHECK(assert_equal(I3,actualK));
  CHECK(assert_equal(expected,actual,1e-6));

  // Try using xyz call, asserting that Rot3::RzRyRx(x,y,z).xyz()==[x;y;z]
  CHECK(assert_equal(expected,R.xyz(),1e-6));
  CHECK(assert_equal((Vector)(Vector(3) << 0.1,0.2,0.3),Rot3::RzRyRx(0.1,0.2,0.3).xyz()));

  // Try using ypr call, asserting that Rot3::ypr(y,p,r).ypr()==[y;p;r]
  CHECK(assert_equal((Vector)(Vector(3) << 0.1,0.2,0.3),Rot3::ypr(0.1,0.2,0.3).ypr()));
  CHECK(assert_equal((Vector)(Vector(3) << 0.3,0.2,0.1),Rot3::ypr(0.1,0.2,0.3).rpy()));

  // Try ypr for pure yaw-pitch-roll matrices
  CHECK(assert_equal((Vector)(Vector(3) << 0.1,0.0,0.0),Rot3::yaw (0.1).ypr()));
  CHECK(assert_equal((Vector)(Vector(3) << 0.0,0.1,0.0),Rot3::pitch(0.1).ypr()));
  CHECK(assert_equal((Vector)(Vector(3) << 0.0,0.0,0.1),Rot3::roll (0.1).ypr()));

  // Try RQ to recover calibration from 3*3 sub-block of projection matrix
  Matrix K = (Matrix(3, 3) << 500.0, 0.0, 320.0, 0.0, 500.0, 240.0, 0.0, 0.0, 1.0);
  Matrix A = K * R.matrix();
  boost::tie(actualK, actual) = RQ(A);
  CHECK(assert_equal(K,actualK));
  CHECK(assert_equal(expected,actual,1e-6));
}

/* ************************************************************************* */
TEST( Rot3, expmapStability ) {
  Vector w = (Vector(3) << 78e-9, 5e-8, 97e-7);
  double theta = w.norm();
  double theta2 = theta*theta;
  Rot3 actualR = Rot3::Expmap(w);
  Matrix W = (Matrix(3, 3) << 0.0, -w(2), w(1),
                          w(2), 0.0, -w(0),
                          -w(1), w(0), 0.0 );
  Matrix W2 = W*W;
  Matrix Rmat = I3 + (1.0-theta2/6.0 + theta2*theta2/120.0
      - theta2*theta2*theta2/5040.0)*W + (0.5 - theta2/24.0 + theta2*theta2/720.0)*W2 ;
  Rot3 expectedR( Rmat );
  CHECK(assert_equal(expectedR, actualR, 1e-10));
}

/* ************************************************************************* */
TEST( Rot3, logmapStability ) {
  Vector w = (Vector(3) << 1e-8, 0.0, 0.0);
  Rot3 R = Rot3::Expmap(w);
//  double tr = R.r1().x()+R.r2().y()+R.r3().z();
//  std::cout.precision(5000);
//  std::cout << "theta: " << w.norm() << std::endl;
//  std::cout << "trace: " << tr << std::endl;
//  R.print("R = ");
  Vector actualw = Rot3::Logmap(R);
  CHECK(assert_equal(w, actualw, 1e-15));
}

/* ************************************************************************* */
TEST(Rot3, quaternion) {
  // NOTE: This is also verifying the ability to convert Vector to Quaternion
  Quaternion q1(0.710997408193224, 0.360544029310185, 0.594459869568306, 0.105395217842782);
  Rot3 R1 = Rot3((Matrix)(Matrix(3, 3) <<
      0.271018623057411,   0.278786459830371,   0.921318086098018,
      0.578529366719085,   0.717799701969298,  -0.387385285854279,
     -0.769319620053772,   0.637998195662053,   0.033250932803219));

  Quaternion q2(0.263360579192421, 0.571813128030932, 0.494678363680335, 0.599136268678053);
  Rot3 R2 = Rot3((Matrix)(Matrix(3, 3) <<
      -0.207341903877828,   0.250149415542075,   0.945745528564780,
       0.881304914479026,  -0.371869043667957,   0.291573424846290,
       0.424630407073532,   0.893945571198514,  -0.143353873763946));

  // Check creating Rot3 from quaternion
  EXPECT(assert_equal(R1, Rot3(q1)));
  EXPECT(assert_equal(R1, Rot3::quaternion(q1.w(), q1.x(), q1.y(), q1.z())));
  EXPECT(assert_equal(R2, Rot3(q2)));
  EXPECT(assert_equal(R2, Rot3::quaternion(q2.w(), q2.x(), q2.y(), q2.z())));

  // Check converting Rot3 to quaterion
  EXPECT(assert_equal(Vector(R1.toQuaternion().coeffs()), Vector(q1.coeffs())));
  EXPECT(assert_equal(Vector(R2.toQuaternion().coeffs()), Vector(q2.coeffs())));

  // Check that quaternion and Rot3 represent the same rotation
  Point3 p1(1.0, 2.0, 3.0);
  Point3 p2(8.0, 7.0, 9.0);

  Point3 expected1 = R1*p1;
  Point3 expected2 = R2*p2;

  Point3 actual1 = Point3(q1*p1.vector());
  Point3 actual2 = Point3(q2*p2.vector());

  EXPECT(assert_equal(expected1, actual1));
  EXPECT(assert_equal(expected2, actual2));
}

/* ************************************************************************* */
TEST( Rot3, Cayley ) {
  Matrix A = skewSymmetric(1,2,-3);
  Matrix Q = Cayley(A);
  EXPECT(assert_equal(I3, trans(Q)*Q));
  EXPECT(assert_equal(A, Cayley(Q)));
}

/* ************************************************************************* */
TEST( Rot3, stream)
{
  Rot3 R;
  std::ostringstream os;
  os << R;
  EXPECT(os.str() == "\n|1, 0, 0|\n|0, 1, 0|\n|0, 0, 1|\n");
}

=======
>>>>>>> 84569755
#endif

/* ************************************************************************* */
int main() {
  TestResult tr;
  return TestRegistry::runAllTests(tr);
}
/* ************************************************************************* */
<|MERGE_RESOLUTION|>--- conflicted
+++ resolved
@@ -41,212 +41,7 @@
 static const Matrix I3 = eye(3);
 
 /* ************************************************************************* */
-<<<<<<< HEAD
-TEST( Rot3, constructor)
-{
-  Rot3 expected(I3);
-  Vector r1(3), r2(3), r3(3);
-  r1(0) = 1;
-  r1(1) = 0;
-  r1(2) = 0;
-  r2(0) = 0;
-  r2(1) = 1;
-  r2(2) = 0;
-  r3(0) = 0;
-  r3(1) = 0;
-  r3(2) = 1;
-  Rot3 actual(r1, r2, r3);
-  CHECK(assert_equal(actual,expected));
-}
-
-/* ************************************************************************* */
-TEST( Rot3, constructor2)
-{
-  Matrix R = (Matrix(3, 3) << 11., 12., 13., 21., 22., 23., 31., 32., 33.);
-  Rot3 actual(R);
-  Rot3 expected(11, 12, 13, 21, 22, 23, 31, 32, 33);
-  CHECK(assert_equal(actual,expected));
-}
-
-/* ************************************************************************* */
-TEST( Rot3, constructor3)
-{
-  Rot3 expected(1, 2, 3, 4, 5, 6, 7, 8, 9);
-  Point3 r1(1, 4, 7), r2(2, 5, 8), r3(3, 6, 9);
-  CHECK(assert_equal(Rot3(r1,r2,r3),expected));
-}
-
-/* ************************************************************************* */
-TEST( Rot3, transpose)
-{
-  Rot3 R(1, 2, 3, 4, 5, 6, 7, 8, 9);
-  Point3 r1(1, 2, 3), r2(4, 5, 6), r3(7, 8, 9);
-  CHECK(assert_equal(R.inverse(),Rot3(r1,r2,r3)));
-}
-
-/* ************************************************************************* */
-TEST( Rot3, equals)
-{
-  CHECK(R.equals(R));
-  Rot3 zero;
-  CHECK(!R.equals(zero));
-}
-
-/* ************************************************************************* */
-// Notice this uses J^2 whereas fast uses w*w', and has cos(t)*I + ....
-Rot3 slow_but_correct_rodriguez(const Vector& w) {
-  double t = norm_2(w);
-  Matrix J = skewSymmetric(w / t);
-  if (t < 1e-5) return Rot3();
-  Matrix R = I3 + sin(t) * J + (1.0 - cos(t)) * (J * J);
-  return R;
-}
-
-/* ************************************************************************* */
-TEST( Rot3, rodriguez)
-{
-  Rot3 R1 = Rot3::rodriguez(epsilon, 0, 0);
-  Vector w = (Vector(3) << epsilon, 0., 0.);
-  Rot3 R2 = slow_but_correct_rodriguez(w);
-  CHECK(assert_equal(R2,R1));
-}
-
-/* ************************************************************************* */
-TEST( Rot3, rodriguez2)
-{
-  Vector axis = (Vector(3) << 0., 1., 0.); // rotation around Y
-  double angle = 3.14 / 4.0;
-  Rot3 actual = Rot3::rodriguez(axis, angle);
-  Rot3 expected(0.707388, 0, 0.706825,
-                       0, 1,        0,
-               -0.706825, 0, 0.707388);
-  CHECK(assert_equal(expected,actual,1e-5));
-}
-
-/* ************************************************************************* */
-TEST( Rot3, rodriguez3)
-{
-  Vector w = (Vector(3) << 0.1, 0.2, 0.3);
-  Rot3 R1 = Rot3::rodriguez(w / norm_2(w), norm_2(w));
-  Rot3 R2 = slow_but_correct_rodriguez(w);
-  CHECK(assert_equal(R2,R1));
-}
-
-/* ************************************************************************* */
-TEST( Rot3, rodriguez4)
-{
-  Vector axis = (Vector(3) << 0., 0., 1.); // rotation around Z
-  double angle = M_PI/2.0;
-  Rot3 actual = Rot3::rodriguez(axis, angle);
-  double c=cos(angle),s=sin(angle);
-  Rot3 expected(c,-s, 0,
-                s, c, 0,
-                0, 0, 1);
-  CHECK(assert_equal(expected,actual,1e-5));
-  CHECK(assert_equal(slow_but_correct_rodriguez(axis*angle),actual,1e-5));
-}
-
-/* ************************************************************************* */
-TEST( Rot3, retract)
-{
-  Vector v = zero(3);
-  CHECK(assert_equal(R, R.retract(v)));
-
-  // test Canonical coordinates
-  Canonical<Rot3> chart;
-  Vector v2 = chart.apply(R);
-  CHECK(assert_equal(R, chart.retract(v2)));
-}
-
-/* ************************************************************************* */
-TEST(Rot3, log)
-{
-  static const double PI = boost::math::constants::pi<double>();
-  Vector w;
-  Rot3 R;
-
-#define CHECK_OMEGA(X,Y,Z) \
-  w = (Vector(3) << (double)X, (double)Y, double(Z)); \
-  R = Rot3::rodriguez(w); \
-  EXPECT(assert_equal(w, Rot3::Logmap(R),1e-12));
-
-  // Check zero
-  CHECK_OMEGA(  0,   0,   0)
-
-  // create a random direction:
-  double norm=sqrt(1.0+16.0+4.0);
-  double x=1.0/norm, y=4.0/norm, z=2.0/norm;
-
-  // Check very small rotation for Taylor expansion
-  // Note that tolerance above is 1e-12, so Taylor is pretty good !
-  double d = 0.0001;
-  CHECK_OMEGA(  d,   0,   0)
-  CHECK_OMEGA(  0,   d,   0)
-  CHECK_OMEGA(  0,   0,   d)
-  CHECK_OMEGA(x*d, y*d, z*d)
-
-  // check normal rotation
-  d = 0.1;
-  CHECK_OMEGA(  d,   0,   0)
-  CHECK_OMEGA(  0,   d,   0)
-  CHECK_OMEGA(  0,   0,   d)
-  CHECK_OMEGA(x*d, y*d, z*d)
-
-  // Check 180 degree rotations
-  CHECK_OMEGA(  PI,   0,   0)
-  CHECK_OMEGA(   0,  PI,   0)
-  CHECK_OMEGA(   0,   0,  PI)
-  CHECK_OMEGA(x*PI,y*PI,z*PI)
-
-  // Check 360 degree rotations
-#define CHECK_OMEGA_ZERO(X,Y,Z) \
-  w = (Vector(3) << (double)X, (double)Y, double(Z)); \
-  R = Rot3::rodriguez(w); \
-  EXPECT(assert_equal(zero(3), Rot3::Logmap(R)));
-
-  CHECK_OMEGA_ZERO( 2.0*PI,      0,      0)
-  CHECK_OMEGA_ZERO(      0, 2.0*PI,      0)
-  CHECK_OMEGA_ZERO(      0,      0, 2.0*PI)
-  CHECK_OMEGA_ZERO(x*2.*PI,y*2.*PI,z*2.*PI)
-}
-
-Rot3 evaluateRotation(const Vector3 thetahat){
-  return Rot3::Expmap(thetahat);
-}
-
-Vector3 evaluateLogRotation(const Vector3 thetahat, const Vector3 deltatheta){
-  return Rot3::Logmap( Rot3::Expmap(thetahat).compose( Rot3::Expmap(deltatheta) ) );
-}
-
-/* ************************************************************************* */
-TEST( Rot3, rightJacobianExpMapSO3 )
-{
-  // Linearization point
-  Vector3 thetahat; thetahat << 0.1, 0, 0;
-
-  Matrix expectedJacobian = numericalDerivative11<Rot3, Vector3>(boost::bind(&evaluateRotation, _1), thetahat);
-  Matrix actualJacobian = Rot3::rightJacobianExpMapSO3(thetahat);
-  EXPECT(assert_equal(expectedJacobian, actualJacobian));
-}
-
-/* ************************************************************************* */
-TEST( Rot3, rightJacobianExpMapSO3inverse )
-{
-  // Linearization point
-  Vector3 thetahat; thetahat << 0.1,0.1,0; ///< Current estimate of rotation rate bias
-  Vector3 deltatheta; deltatheta << 0, 0, 0;
-
-  Matrix expectedJacobian = numericalDerivative11<Vector3,Vector3>(
-      boost::bind(&evaluateLogRotation, thetahat, _1), deltatheta);
-  Matrix actualJacobian = Rot3::rightJacobianExpMapSO3inverse(thetahat);
-  EXPECT(assert_equal(expectedJacobian, actualJacobian));
-}
-
-/* ************************************************************************* */
-TEST(Rot3, manifold_caley)
-=======
 TEST(Rot3, manifold_cayley)
->>>>>>> 84569755
 {
   Rot3 gR1 = Rot3::rodriguez(0.1, 0.4, 0.2);
   Rot3 gR2 = Rot3::rodriguez(0.3, 0.1, 0.7);
@@ -301,345 +96,6 @@
   CHECK(assert_equal(R5,R3*R2));
 }
 
-<<<<<<< HEAD
-/* ************************************************************************* */
-TEST(Rot3, manifold_expmap)
-{
-  Rot3 gR1 = Rot3::rodriguez(0.1, 0.4, 0.2);
-  Rot3 gR2 = Rot3::rodriguez(0.3, 0.1, 0.7);
-  Rot3 origin;
-
-  // log behaves correctly
-  Vector d12 = gR1.localCoordinates(gR2, Rot3::EXPMAP);
-  CHECK(assert_equal(gR2, gR1.retract(d12, Rot3::EXPMAP)));
-  Vector d21 = gR2.localCoordinates(gR1, Rot3::EXPMAP);
-  CHECK(assert_equal(gR1, gR2.retract(d21, Rot3::EXPMAP)));
-
-  // Check that it is expmap
-  CHECK(assert_equal(gR2, gR1*Rot3::Expmap(d12)));
-  CHECK(assert_equal(gR1, gR2*Rot3::Expmap(d21)));
-
-  // Check that log(t1,t2)=-log(t2,t1)
-  CHECK(assert_equal(d12,-d21));
-
-  // lines in canonical coordinates correspond to Abelian subgroups in SO(3)
-  Vector d = (Vector(3) << 0.1, 0.2, 0.3);
-  // exp(-d)=inverse(exp(d))
-  CHECK(assert_equal(Rot3::Expmap(-d),Rot3::Expmap(d).inverse()));
-  // exp(5d)=exp(2*d+3*d)=exp(2*d)exp(3*d)=exp(3*d)exp(2*d)
-  Rot3 R2 = Rot3::Expmap (2 * d);
-  Rot3 R3 = Rot3::Expmap (3 * d);
-  Rot3 R5 = Rot3::Expmap (5 * d);
-  CHECK(assert_equal(R5,R2*R3));
-  CHECK(assert_equal(R5,R3*R2));
-}
-
-/* ************************************************************************* */
-class AngularVelocity: public Point3 {
-public:
-  AngularVelocity(const Point3& p) :
-    Point3(p) {
-  }
-  AngularVelocity(double wx, double wy, double wz) :
-    Point3(wx, wy, wz) {
-  }
-};
-
-AngularVelocity bracket(const AngularVelocity& X, const AngularVelocity& Y) {
-  return X.cross(Y);
-}
-
-/* ************************************************************************* */
-TEST(Rot3, BCH)
-{
-  // Approximate exmap by BCH formula
-  AngularVelocity w1(0.2, -0.1, 0.1);
-  AngularVelocity w2(0.01, 0.02, -0.03);
-  Rot3 R1 = Rot3::Expmap (w1.vector()), R2 = Rot3::Expmap (w2.vector());
-  Rot3 R3 = R1 * R2;
-  Vector expected = Rot3::Logmap(R3);
-  Vector actual = BCH(w1, w2).vector();
-  CHECK(assert_equal(expected, actual,1e-5));
-}
-
-/* ************************************************************************* */
-TEST( Rot3, rotate_derivatives)
-{
-  Matrix actualDrotate1a, actualDrotate1b, actualDrotate2;
-  R.rotate(P, actualDrotate1a, actualDrotate2);
-  R.inverse().rotate(P, actualDrotate1b, boost::none);
-  Matrix numerical1 = numericalDerivative21(testing::rotate<Rot3,Point3>, R, P);
-  Matrix numerical2 = numericalDerivative21(testing::rotate<Rot3,Point3>, R.inverse(), P);
-  Matrix numerical3 = numericalDerivative22(testing::rotate<Rot3,Point3>, R, P);
-  EXPECT(assert_equal(numerical1,actualDrotate1a,error));
-  EXPECT(assert_equal(numerical2,actualDrotate1b,error));
-  EXPECT(assert_equal(numerical3,actualDrotate2, error));
-}
-
-/* ************************************************************************* */
-TEST( Rot3, unrotate)
-{
-  Point3 w = R * P;
-  Matrix H1,H2;
-  Point3 actual = R.unrotate(w,H1,H2);
-  CHECK(assert_equal(P,actual));
-
-  Matrix numerical1 = numericalDerivative21(testing::unrotate<Rot3,Point3>, R, w);
-  CHECK(assert_equal(numerical1,H1,error));
-
-  Matrix numerical2 = numericalDerivative22(testing::unrotate<Rot3,Point3>, R, w);
-  CHECK(assert_equal(numerical2,H2,error));
-}
-
-/* ************************************************************************* */
-TEST( Rot3, compose )
-{
-  Rot3 R1 = Rot3::rodriguez(0.1, 0.2, 0.3);
-  Rot3 R2 = Rot3::rodriguez(0.2, 0.3, 0.5);
-
-  Rot3 expected = R1 * R2;
-  Matrix actualH1, actualH2;
-  Rot3 actual = R1.compose(R2, actualH1, actualH2);
-  CHECK(assert_equal(expected,actual));
-
-  Matrix numericalH1 = numericalDerivative21(testing::compose<Rot3>, R1,
-      R2, 1e-2);
-  CHECK(assert_equal(numericalH1,actualH1));
-
-  Matrix numericalH2 = numericalDerivative22(testing::compose<Rot3>, R1,
-      R2, 1e-2);
-  CHECK(assert_equal(numericalH2,actualH2));
-}
-
-/* ************************************************************************* */
-TEST( Rot3, inverse )
-{
-  Rot3 R = Rot3::rodriguez(0.1, 0.2, 0.3);
-
-  Rot3 I;
-  Matrix actualH;
-  CHECK(assert_equal(I,R*R.inverse(actualH)));
-  CHECK(assert_equal(I,R.inverse()*R));
-
-  Matrix numericalH = numericalDerivative11(testing::inverse<Rot3>, R);
-  CHECK(assert_equal(numericalH,actualH));
-}
-
-/* ************************************************************************* */
-TEST( Rot3, between )
-{
-  Rot3 R = Rot3::rodriguez(0.1, 0.4, 0.2);
-  Rot3 origin;
-  CHECK(assert_equal(R, origin.between(R)));
-  CHECK(assert_equal(R.inverse(), R.between(origin)));
-
-  Rot3 R1 = Rot3::rodriguez(0.1, 0.2, 0.3);
-  Rot3 R2 = Rot3::rodriguez(0.2, 0.3, 0.5);
-
-  Rot3 expected = R1.inverse() * R2;
-  Matrix actualH1, actualH2;
-  Rot3 actual = R1.between(R2, actualH1, actualH2);
-  CHECK(assert_equal(expected,actual));
-
-  Matrix numericalH1 = numericalDerivative21(testing::between<Rot3> , R1, R2);
-  CHECK(assert_equal(numericalH1,actualH1));
-
-  Matrix numericalH2 = numericalDerivative22(testing::between<Rot3> , R1, R2);
-  CHECK(assert_equal(numericalH2,actualH2));
-}
-
-/* ************************************************************************* */
-Vector w = (Vector(3) << 0.1, 0.27, -0.2);
-
-// Left trivialization Derivative of exp(w) wrpt w:
-// How does exp(w) change when w changes?
-// We find a y such that: exp(w) exp(y) = exp(w + dw) for dw --> 0
-// => y = log (exp(-w) * exp(w+dw))
-Vector3 testDexpL(const Vector3& dw) {
-  return Rot3::Logmap(Rot3::Expmap(-w) * Rot3::Expmap(w + dw));
-}
-
-TEST( Rot3, dexpL) {
-  Matrix actualDexpL = Rot3::dexpL(w);
-  Matrix expectedDexpL = numericalDerivative11<Vector3, Vector3>(testDexpL,
-      Vector3::Zero(), 1e-2);
-  EXPECT(assert_equal(expectedDexpL, actualDexpL, 1e-5));
-
-  Matrix actualDexpInvL = Rot3::dexpInvL(w);
-  EXPECT(assert_equal(expectedDexpL.inverse(), actualDexpInvL, 1e-5));
-}
-
-/* ************************************************************************* */
-TEST( Rot3, xyz )
-{
-  double t = 0.1, st = sin(t), ct = cos(t);
-
-  // Make sure all counterclockwise
-  // Diagrams below are all from from unchanging axis
-
-  // z
-  // |   * Y=(ct,st)
-  // x----y
-  Rot3 expected1(1, 0, 0, 0, ct, -st, 0, st, ct);
-  CHECK(assert_equal(expected1,Rot3::Rx(t)));
-
-  // x
-  // |   * Z=(ct,st)
-  // y----z
-  Rot3 expected2(ct, 0, st, 0, 1, 0, -st, 0, ct);
-  CHECK(assert_equal(expected2,Rot3::Ry(t)));
-
-  // y
-  // |   X=* (ct,st)
-  // z----x
-  Rot3 expected3(ct, -st, 0, st, ct, 0, 0, 0, 1);
-  CHECK(assert_equal(expected3,Rot3::Rz(t)));
-
-  // Check compound rotation
-  Rot3 expected = Rot3::Rz(0.3) * Rot3::Ry(0.2) * Rot3::Rx(0.1);
-  CHECK(assert_equal(expected,Rot3::RzRyRx(0.1,0.2,0.3)));
-}
-
-/* ************************************************************************* */
-TEST( Rot3, yaw_pitch_roll )
-{
-  double t = 0.1;
-
-  // yaw is around z axis
-  CHECK(assert_equal(Rot3::Rz(t),Rot3::yaw(t)));
-
-  // pitch is around y axis
-  CHECK(assert_equal(Rot3::Ry(t),Rot3::pitch(t)));
-
-  // roll is around x axis
-  CHECK(assert_equal(Rot3::Rx(t),Rot3::roll(t)));
-
-  // Check compound rotation
-  Rot3 expected = Rot3::yaw(0.1) * Rot3::pitch(0.2) * Rot3::roll(0.3);
-  CHECK(assert_equal(expected,Rot3::ypr(0.1,0.2,0.3)));
-
-  CHECK(assert_equal((Vector)(Vector(3) << 0.1, 0.2, 0.3),expected.ypr()));
-}
-
-/* ************************************************************************* */
-TEST( Rot3, RQ)
-{
-  // Try RQ on a pure rotation
-  Matrix actualK;
-  Vector actual;
-  boost::tie(actualK, actual) = RQ(R.matrix());
-  Vector expected = (Vector(3) << 0.14715, 0.385821, 0.231671);
-  CHECK(assert_equal(I3,actualK));
-  CHECK(assert_equal(expected,actual,1e-6));
-
-  // Try using xyz call, asserting that Rot3::RzRyRx(x,y,z).xyz()==[x;y;z]
-  CHECK(assert_equal(expected,R.xyz(),1e-6));
-  CHECK(assert_equal((Vector)(Vector(3) << 0.1,0.2,0.3),Rot3::RzRyRx(0.1,0.2,0.3).xyz()));
-
-  // Try using ypr call, asserting that Rot3::ypr(y,p,r).ypr()==[y;p;r]
-  CHECK(assert_equal((Vector)(Vector(3) << 0.1,0.2,0.3),Rot3::ypr(0.1,0.2,0.3).ypr()));
-  CHECK(assert_equal((Vector)(Vector(3) << 0.3,0.2,0.1),Rot3::ypr(0.1,0.2,0.3).rpy()));
-
-  // Try ypr for pure yaw-pitch-roll matrices
-  CHECK(assert_equal((Vector)(Vector(3) << 0.1,0.0,0.0),Rot3::yaw (0.1).ypr()));
-  CHECK(assert_equal((Vector)(Vector(3) << 0.0,0.1,0.0),Rot3::pitch(0.1).ypr()));
-  CHECK(assert_equal((Vector)(Vector(3) << 0.0,0.0,0.1),Rot3::roll (0.1).ypr()));
-
-  // Try RQ to recover calibration from 3*3 sub-block of projection matrix
-  Matrix K = (Matrix(3, 3) << 500.0, 0.0, 320.0, 0.0, 500.0, 240.0, 0.0, 0.0, 1.0);
-  Matrix A = K * R.matrix();
-  boost::tie(actualK, actual) = RQ(A);
-  CHECK(assert_equal(K,actualK));
-  CHECK(assert_equal(expected,actual,1e-6));
-}
-
-/* ************************************************************************* */
-TEST( Rot3, expmapStability ) {
-  Vector w = (Vector(3) << 78e-9, 5e-8, 97e-7);
-  double theta = w.norm();
-  double theta2 = theta*theta;
-  Rot3 actualR = Rot3::Expmap(w);
-  Matrix W = (Matrix(3, 3) << 0.0, -w(2), w(1),
-                          w(2), 0.0, -w(0),
-                          -w(1), w(0), 0.0 );
-  Matrix W2 = W*W;
-  Matrix Rmat = I3 + (1.0-theta2/6.0 + theta2*theta2/120.0
-      - theta2*theta2*theta2/5040.0)*W + (0.5 - theta2/24.0 + theta2*theta2/720.0)*W2 ;
-  Rot3 expectedR( Rmat );
-  CHECK(assert_equal(expectedR, actualR, 1e-10));
-}
-
-/* ************************************************************************* */
-TEST( Rot3, logmapStability ) {
-  Vector w = (Vector(3) << 1e-8, 0.0, 0.0);
-  Rot3 R = Rot3::Expmap(w);
-//  double tr = R.r1().x()+R.r2().y()+R.r3().z();
-//  std::cout.precision(5000);
-//  std::cout << "theta: " << w.norm() << std::endl;
-//  std::cout << "trace: " << tr << std::endl;
-//  R.print("R = ");
-  Vector actualw = Rot3::Logmap(R);
-  CHECK(assert_equal(w, actualw, 1e-15));
-}
-
-/* ************************************************************************* */
-TEST(Rot3, quaternion) {
-  // NOTE: This is also verifying the ability to convert Vector to Quaternion
-  Quaternion q1(0.710997408193224, 0.360544029310185, 0.594459869568306, 0.105395217842782);
-  Rot3 R1 = Rot3((Matrix)(Matrix(3, 3) <<
-      0.271018623057411,   0.278786459830371,   0.921318086098018,
-      0.578529366719085,   0.717799701969298,  -0.387385285854279,
-     -0.769319620053772,   0.637998195662053,   0.033250932803219));
-
-  Quaternion q2(0.263360579192421, 0.571813128030932, 0.494678363680335, 0.599136268678053);
-  Rot3 R2 = Rot3((Matrix)(Matrix(3, 3) <<
-      -0.207341903877828,   0.250149415542075,   0.945745528564780,
-       0.881304914479026,  -0.371869043667957,   0.291573424846290,
-       0.424630407073532,   0.893945571198514,  -0.143353873763946));
-
-  // Check creating Rot3 from quaternion
-  EXPECT(assert_equal(R1, Rot3(q1)));
-  EXPECT(assert_equal(R1, Rot3::quaternion(q1.w(), q1.x(), q1.y(), q1.z())));
-  EXPECT(assert_equal(R2, Rot3(q2)));
-  EXPECT(assert_equal(R2, Rot3::quaternion(q2.w(), q2.x(), q2.y(), q2.z())));
-
-  // Check converting Rot3 to quaterion
-  EXPECT(assert_equal(Vector(R1.toQuaternion().coeffs()), Vector(q1.coeffs())));
-  EXPECT(assert_equal(Vector(R2.toQuaternion().coeffs()), Vector(q2.coeffs())));
-
-  // Check that quaternion and Rot3 represent the same rotation
-  Point3 p1(1.0, 2.0, 3.0);
-  Point3 p2(8.0, 7.0, 9.0);
-
-  Point3 expected1 = R1*p1;
-  Point3 expected2 = R2*p2;
-
-  Point3 actual1 = Point3(q1*p1.vector());
-  Point3 actual2 = Point3(q2*p2.vector());
-
-  EXPECT(assert_equal(expected1, actual1));
-  EXPECT(assert_equal(expected2, actual2));
-}
-
-/* ************************************************************************* */
-TEST( Rot3, Cayley ) {
-  Matrix A = skewSymmetric(1,2,-3);
-  Matrix Q = Cayley(A);
-  EXPECT(assert_equal(I3, trans(Q)*Q));
-  EXPECT(assert_equal(A, Cayley(Q)));
-}
-
-/* ************************************************************************* */
-TEST( Rot3, stream)
-{
-  Rot3 R;
-  std::ostringstream os;
-  os << R;
-  EXPECT(os.str() == "\n|1, 0, 0|\n|0, 1, 0|\n|0, 0, 1|\n");
-}
-
-=======
->>>>>>> 84569755
 #endif
 
 /* ************************************************************************* */
