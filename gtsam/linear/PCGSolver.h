--- conflicted
+++ resolved
@@ -34,46 +34,19 @@
 /**
  * Parameters for Preconditioned Conjugate Gradient solver.
  */
-<<<<<<< HEAD
-struct GTSAM_EXPORT PCGSolverParameters: public ConjugateGradientParameters {
- public:
-  typedef ConjugateGradientParameters Base;
-  typedef std::shared_ptr<PCGSolverParameters> shared_ptr;
-
-protected:
-  std::shared_ptr<PreconditionerParameters> preconditioner_;
-
-public:
-  PCGSolverParameters() {}
-
-  PCGSolverParameters(
-      const std::shared_ptr<PreconditionerParameters> &preconditioner)
-      : preconditioner_(preconditioner) {}
-=======
 struct GTSAM_EXPORT PCGSolverParameters : public ConjugateGradientParameters {
   typedef ConjugateGradientParameters Base;
   typedef std::shared_ptr<PCGSolverParameters> shared_ptr;
 
   std::shared_ptr<PreconditionerParameters> preconditioner;
->>>>>>> d48b1fc8
 
   PCGSolverParameters() {}
 
-<<<<<<< HEAD
-  const std::shared_ptr<PreconditionerParameters> preconditioner() const {
-    return preconditioner_;
-  }
-
-  void setPreconditionerParams(
-      const std::shared_ptr<PreconditionerParameters> preconditioner);
-
-=======
   PCGSolverParameters(
       const std::shared_ptr<PreconditionerParameters> &preconditioner)
       : preconditioner(preconditioner) {}
 
   void print(std::ostream &os) const override;
->>>>>>> d48b1fc8
   void print(const std::string &s) const;
 };
 
@@ -108,11 +81,7 @@
  * System class needed for calling preconditionedConjugateGradient
  */
 class GTSAM_EXPORT GaussianFactorGraphSystem {
-<<<<<<< HEAD
-  GaussianFactorGraph gfg_;
-=======
   const GaussianFactorGraph &gfg_;
->>>>>>> d48b1fc8
   const Preconditioner &preconditioner_;
   KeyInfo keyInfo_;
   std::map<Key, Vector> lambda_;
@@ -123,19 +92,11 @@
                             const KeyInfo &info,
                             const std::map<Key, Vector> &lambda);
 
-<<<<<<< HEAD
   Vector residual(const Vector &x) const;
   Vector multiply(const Vector &x) const;
   Vector leftPrecondition(const Vector &x, Vector &y) const;
   Vector rightPrecondition(const Vector &x, Vector &y) const;
   Vector scal(const double alpha, const Vector &x) const;
-=======
-  void residual(const Vector &x, Vector &r) const;
-  void multiply(const Vector &x, Vector& y) const;
-  void leftPrecondition(const Vector &x, Vector &y) const;
-  void rightPrecondition(const Vector &x, Vector &y) const;
-  void scal(const double alpha, Vector &x) const;
->>>>>>> d48b1fc8
   double dot(const Vector &x, const Vector &y) const;
   Vector axpy(const double alpha, const Vector &x, const Vector &y) const;
 
