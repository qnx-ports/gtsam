/* ----------------------------------------------------------------------------

 * GTSAM Copyright 2010, Georgia Tech Research Corporation,
 * Atlanta, Georgia 30332-0415
 * All Rights Reserved
 * Authors: Frank Dellaert, et al. (see THANKS for the full author list)

 * See LICENSE for the license information

 * -------------------------------------------------------------------------- */

/**
 * @file    GaussianFactorGraph.cpp
 * @brief   Linear Factor Graph where all factors are Gaussians
 * @author  Kai Ni
 * @author  Christian Potthast
 * @author  Richard Roberts
 * @author  Frank Dellaert
 */

#include <gtsam/linear/GaussianFactorGraph.h>
#include <gtsam/linear/GaussianBayesTree.h>
#include <gtsam/linear/GaussianEliminationTree.h>
#include <gtsam/linear/GaussianJunctionTree.h>
#include <gtsam/linear/HessianFactor.h>
#include <gtsam/inference/FactorGraph-inst.h>
#include <gtsam/inference/EliminateableFactorGraph-inst.h>
#include <gtsam/base/debug.h>
#include <gtsam/base/timing.h>
#include <gtsam/base/cholesky.h>

using namespace std;
using namespace gtsam;

namespace gtsam {

  // Instantiate base classes
  template class FactorGraph<GaussianFactor>;
  template class EliminateableFactorGraph<GaussianFactorGraph>;

  /* ************************************************************************* */
  bool GaussianFactorGraph::equals(const This& fg, double tol) const
  {
    return Base::equals(fg, tol);
  }

  /* ************************************************************************* */
  GaussianFactorGraph::Keys GaussianFactorGraph::keys() const {
    KeySet keys;
    for (const sharedFactor& factor: *this)
    if (factor)
      keys.insert(factor->begin(), factor->end());
    return keys;
  }

  /* ************************************************************************* */
  std::map<Key, size_t> GaussianFactorGraph::getKeyDimMap() const {
    map<Key, size_t> spec;
    for (const GaussianFactor::shared_ptr& gf : *this) {
      for (GaussianFactor::const_iterator it = gf->begin(); it != gf->end(); it++) {
        map<Key,size_t>::iterator it2 = spec.find(*it);
        if ( it2 == spec.end() ) {
          spec.emplace(*it, gf->getDim(it));
        }
      }
    }
    return spec;
  }

  /* ************************************************************************* */
  double GaussianFactorGraph::error(const VectorValues& x) const {
    double total_error = 0.;
    for(const sharedFactor& factor: *this){
      if(factor)
        total_error += factor->error(x);
    }
    return total_error;
  }

  /* ************************************************************************* */
  double GaussianFactorGraph::probPrime(const VectorValues& c) const {
    // NOTE the 0.5 constant is handled by the factor error.
    return exp(-error(c));
  }

  /* ************************************************************************* */
  GaussianFactorGraph::shared_ptr GaussianFactorGraph::cloneToPtr() const {
    gtsam::GaussianFactorGraph::shared_ptr result(new GaussianFactorGraph());
    *result = *this;
    return result;
  }

  /* ************************************************************************* */
  GaussianFactorGraph GaussianFactorGraph::clone() const {
    GaussianFactorGraph result;
    for (const sharedFactor& f : *this) {
      if (f)
        result.push_back(f->clone());
      else
        result.push_back(sharedFactor()); // Passes on null factors so indices remain valid
    }
    return result;
  }

  /* ************************************************************************* */
  GaussianFactorGraph GaussianFactorGraph::negate() const {
    GaussianFactorGraph result;
    for (const sharedFactor& factor: *this) {
      if (factor)
        result.push_back(factor->negate());
      else
        result.push_back(sharedFactor()); // Passes on null factors so indices remain valid
    }
    return result;
  }

  /* ************************************************************************* */
<<<<<<< HEAD
  /// instantiate explicit template functions with sparse matrix representations
  // Boost Tuples
  template std::tuple<size_t, size_t, SparseMatrixBoostTriplets>
  GaussianFactorGraph::sparseJacobian<SparseMatrixBoostTriplets>(
      const Ordering& ordering) const;
  // Eigen Triplets
  template std::tuple<size_t, size_t, SparseMatrixEigenTriplets>
  GaussianFactorGraph::sparseJacobian<SparseMatrixEigenTriplets>(
      const Ordering& ordering) const;
  // Eigen Sparse Matrix (template specialized)
  template <>
  std::tuple<size_t, size_t, SparseMatrixEigen>
  GaussianFactorGraph::sparseJacobian<SparseMatrixEigen>(
      const Ordering& ordering) const {
    gttic_(GaussianFactorGraph_sparseJacobian);
    gttic_(obtainSparseJacobian);
    size_t rows, cols;
    SparseMatrixEigenTriplets entries;
    std::tie(rows, cols, entries) =
        sparseJacobian<SparseMatrixEigenTriplets>(ordering);
    gttoc_(obtainSparseJacobian);
    gttic_(convertSparseJacobian);
    SparseMatrixEigen Ab(rows, cols);
    Ab.reserve(entries.size());
    for (auto entry : entries) {
      Ab.insert(entry.row(), entry.col()) = entry.value();
    }
    Ab.makeCompressed();
    // TODO(gerry): benchmark to see if setFromTriplets is faster
    // Ab.setFromTriplets(entries.begin(), entries.end());
    return std::make_tuple(rows, cols, Ab);
  }
  // Eigen Matrix in "matlab" format (template specialized)
  template <>
  std::tuple<size_t, size_t, Matrix>
  GaussianFactorGraph::sparseJacobian<Matrix>(const Ordering& ordering) const {
    gttic_(GaussianFactorGraph_sparseJacobian);
    // call sparseJacobian
    size_t nrows, ncols;
    SparseMatrixBoostTriplets result;
    std::tie(nrows, ncols, result) =
        sparseJacobian<SparseMatrixBoostTriplets>(ordering);

    // translate to base 1 matrix
    size_t nzmax = result.size();
    Matrix IJS(3, nzmax);
    for (size_t k = 0; k < result.size(); k++) {
      const auto& entry = result[k];
      IJS(0, k) = double(entry.get<0>() + 1);
      IJS(1, k) = double(entry.get<1>() + 1);
      IJS(2, k) = entry.get<2>();
    }
    return std::make_tuple(nrows, ncols, IJS);
  }

  /* ************************************************************************* */
  // sparse matrix representation template `XXXEntries` must satisfy
  // `XXXEntries.emplace_back(int i, int j, double s)` to compile
  template <typename Entries>
  std::tuple<size_t, size_t, Entries> GaussianFactorGraph::sparseJacobian(
      const Ordering& ordering) const {
    gttic_(GaussianFactorGraph_sparseJacobian);
    // First find dimensions of each variable
    std::map<Key, size_t> dims;
    for (const sharedFactor& factor : *this) {
      if (!static_cast<bool>(factor))
        continue;
=======
  using SparseTriplets = std::vector<std::tuple<int, int, double> >;
  SparseTriplets GaussianFactorGraph::sparseJacobian(const Ordering& ordering,
                                                     size_t& nrows,
                                                     size_t& ncols) const {
    gttic_(GaussianFactorGraph_sparseJacobian);
    // First find dimensions of each variable
    typedef std::map<Key, size_t> KeySizeMap;
    KeySizeMap dims;
    for (const auto& factor : *this) {
      if (!static_cast<bool>(factor)) continue;
>>>>>>> aebc3f94

      for (auto it = factor->begin(); it != factor->end(); ++it) {
        dims[*it] = factor->getDim(it);
      }
    }

    // Compute first scalar column of each variable
<<<<<<< HEAD
    size_t currentColIndex = 0;
    std::map<Key, size_t> columnIndices;
    for (const auto key : ordering) {
      columnIndices[key] = currentColIndex;
      currentColIndex += dims[key];
    }

    // Iterate over all factors, adding sparse scalar entries
    Entries entries;
    entries.reserve(60 * size());

    size_t row = 0;
    for (const sharedFactor& factor : *this) {
=======
    ncols = 0;
    KeySizeMap columnIndices = dims;
    for (const auto key : ordering) {
      columnIndices[key] = ncols;
      ncols += dims[key];
    }

    // Iterate over all factors, adding sparse scalar entries
    SparseTriplets entries;
    entries.reserve(30 * size());
    nrows = 0;
    for (const auto& factor : *this) {
>>>>>>> aebc3f94
      if (!static_cast<bool>(factor)) continue;

      // Convert to JacobianFactor if necessary
      JacobianFactor::shared_ptr jacobianFactor(
          boost::dynamic_pointer_cast<JacobianFactor>(factor));
      if (!jacobianFactor) {
        HessianFactor::shared_ptr hessian(
            boost::dynamic_pointer_cast<HessianFactor>(factor));
        if (hessian)
          jacobianFactor.reset(new JacobianFactor(*hessian));
        else
          throw std::invalid_argument(
              "GaussianFactorGraph contains a factor that is neither a "
              "JacobianFactor nor a HessianFactor.");
      }

      // Whiten the factor and add entries for it
      // iterate over all variables in the factor
      const JacobianFactor whitened(jacobianFactor->whiten());
      for (auto key = whitened.begin(); key < whitened.end(); ++key) {
        JacobianFactor::constABlock whitenedA = whitened.getA(key);
        // find first column index for this key
        size_t column_start = columnIndices[*key];
        for (size_t i = 0; i < (size_t)whitenedA.rows(); i++)
          for (size_t j = 0; j < (size_t)whitenedA.cols(); j++) {
            double s = whitenedA(i, j);
            if (std::abs(s) > 1e-12)
<<<<<<< HEAD
              entries.emplace_back(row + i, column_start + j, s);
=======
              entries.emplace_back(nrows + i, column_start + j, s);
>>>>>>> aebc3f94
          }
      }

      JacobianFactor::constBVector whitenedb(whitened.getb());
<<<<<<< HEAD
      size_t bcolumn = currentColIndex;
      for (size_t i = 0; i < (size_t) whitenedb.size(); i++) {
        double s = whitenedb(i);
        if (std::abs(s) > 1e-12)
          entries.emplace_back(row + i, bcolumn, s);
=======
      for (size_t i = 0; i < (size_t)whitenedb.size(); i++) {
        double s = whitenedb(i);
        if (std::abs(s) > 1e-12) entries.emplace_back(nrows + i, ncols, s);
>>>>>>> aebc3f94
      }

      // Increment row index
      nrows += jacobianFactor->rows();
    }
<<<<<<< HEAD

    return std::make_tuple(row, currentColIndex+1, entries);
=======

    ncols++;  // +1 for b-column
    return entries;
  }

  /* ************************************************************************* */
  SparseTriplets GaussianFactorGraph::sparseJacobian() const {
    size_t nrows, ncols;
    return sparseJacobian(Ordering(this->keys()), nrows, ncols);
  }

  /* ************************************************************************* */
  Matrix GaussianFactorGraph::sparseJacobian_() const {
    gttic_(GaussianFactorGraph_sparseJacobian_matrix);
    // call sparseJacobian
    auto result = sparseJacobian();

    // translate to base 1 matrix
    size_t nzmax = result.size();
    Matrix IJS(3, nzmax);
    for (size_t k = 0; k < result.size(); k++) {
      const auto& entry = result[k];
      IJS(0, k) = double(std::get<0>(entry) + 1);
      IJS(1, k) = double(std::get<1>(entry) + 1);
      IJS(2, k) = std::get<2>(entry);
    }
    return IJS;
>>>>>>> aebc3f94
  }

  /* ************************************************************************* */
  Matrix GaussianFactorGraph::augmentedJacobian(
      const Ordering& ordering) const {
    // combine all factors
    JacobianFactor combined(*this, ordering);
    return combined.augmentedJacobian();
  }

  /* ************************************************************************* */
  Matrix GaussianFactorGraph::augmentedJacobian() const {
    // combine all factors
    JacobianFactor combined(*this);
    return combined.augmentedJacobian();
  }

  /* ************************************************************************* */
  pair<Matrix, Vector> GaussianFactorGraph::jacobian(
      const Ordering& ordering) const {
    Matrix augmented = augmentedJacobian(ordering);
    return make_pair(augmented.leftCols(augmented.cols() - 1),
        augmented.col(augmented.cols() - 1));
  }

  /* ************************************************************************* */
  pair<Matrix, Vector> GaussianFactorGraph::jacobian() const {
    Matrix augmented = augmentedJacobian();
    return make_pair(augmented.leftCols(augmented.cols() - 1),
        augmented.col(augmented.cols() - 1));
  }

  /* ************************************************************************* */
  Matrix GaussianFactorGraph::augmentedHessian(
      const Ordering& ordering) const {
    // combine all factors and get upper-triangular part of Hessian
    Scatter scatter(*this, ordering);
    HessianFactor combined(*this, scatter);
    return combined.info().selfadjointView();;
  }

  /* ************************************************************************* */
  Matrix GaussianFactorGraph::augmentedHessian() const {
    // combine all factors and get upper-triangular part of Hessian
    Scatter scatter(*this);
    HessianFactor combined(*this, scatter);
    return combined.info().selfadjointView();;
  }

  /* ************************************************************************* */
  pair<Matrix, Vector> GaussianFactorGraph::hessian(
      const Ordering& ordering) const {
    Matrix augmented = augmentedHessian(ordering);
    size_t n = augmented.rows() - 1;
    return make_pair(augmented.topLeftCorner(n, n), augmented.topRightCorner(n, 1));
  }

  /* ************************************************************************* */
  pair<Matrix, Vector> GaussianFactorGraph::hessian() const {
    Matrix augmented = augmentedHessian();
    size_t n = augmented.rows() - 1;
    return make_pair(augmented.topLeftCorner(n, n), augmented.topRightCorner(n, 1));
  }

  /* ************************************************************************* */
  VectorValues GaussianFactorGraph::hessianDiagonal() const {
    VectorValues d;
    for (const sharedFactor& factor : *this) {
      if(factor){
        factor->hessianDiagonalAdd(d);
      }
    }
    return d;
  }

  /* ************************************************************************* */
  map<Key,Matrix> GaussianFactorGraph::hessianBlockDiagonal() const {
    map<Key,Matrix> blocks;
    for (const sharedFactor& factor : *this) {
      if (!factor) continue;
      map<Key,Matrix> BD = factor->hessianBlockDiagonal();
      map<Key,Matrix>::const_iterator it = BD.begin();
      for (;it!=BD.end();++it) {
        Key j = it->first; // variable key for this block
        const Matrix& Bj = it->second;
        if (blocks.count(j))
          blocks[j] += Bj;
        else
          blocks.emplace(j,Bj);
      }
    }
    return blocks;
  }

  /* ************************************************************************ */
  VectorValues GaussianFactorGraph::optimize(const Eliminate& function) const {
    gttic(GaussianFactorGraph_optimize);
    return BaseEliminateable::eliminateMultifrontal(Ordering::COLAMD, function)
        ->optimize();
  }

  /* ************************************************************************* */
  VectorValues GaussianFactorGraph::optimize(const Ordering& ordering, const Eliminate& function) const {
    gttic(GaussianFactorGraph_optimize);
    return BaseEliminateable::eliminateMultifrontal(ordering, function)->optimize();
  }

  /* ************************************************************************* */
  // TODO(frank): can we cache memory across invocations
  VectorValues GaussianFactorGraph::optimizeDensely() const {
    gttic(GaussianFactorGraph_optimizeDensely);

    // Combine all factors in a single HessianFactor (as done in augmentedHessian)
    Scatter scatter(*this);
    HessianFactor combined(*this, scatter);

    // TODO(frank): cast to large dynamic matrix :-(
    // NOTE(frank): info only valid (I think) in upper triangle. No problem for LLT...
    Matrix augmented = combined.info().selfadjointView();

    // Do Cholesky Factorization
    size_t n = augmented.rows() - 1;
    auto AtA = augmented.topLeftCorner(n, n);
    auto eta = augmented.topRightCorner(n, 1);
    Eigen::LLT<Matrix, Eigen::Upper> llt(AtA);

    // Solve and convert, re-using scatter data structure
    Vector solution = llt.solve(eta);
    return VectorValues(solution, scatter);
  }

  /* ************************************************************************* */
  namespace {
    JacobianFactor::shared_ptr convertToJacobianFactorPtr(const GaussianFactor::shared_ptr &gf) {
      JacobianFactor::shared_ptr result = boost::dynamic_pointer_cast<JacobianFactor>(gf);
      if( !result )
        // Convert any non-Jacobian factors to Jacobians (e.g. Hessian -> Jacobian with Cholesky)
        result = boost::make_shared<JacobianFactor>(*gf);
      return result;
    }
  }

  /* ************************************************************************* */
  VectorValues GaussianFactorGraph::gradient(const VectorValues& x0) const
  {
    VectorValues g = VectorValues::Zero(x0);
    for (const sharedFactor& factor: *this) {
      JacobianFactor::shared_ptr Ai = convertToJacobianFactorPtr(factor);
      Vector e = Ai->error_vector(x0);
      Ai->transposeMultiplyAdd(1.0, e, g);
    }
    return g;
  }

  /* ************************************************************************* */
  VectorValues GaussianFactorGraph::gradientAtZero() const {
    // Zero-out the gradient
    VectorValues g;
    for (const sharedFactor& factor: *this) {
      if (!factor) continue;
      VectorValues gi = factor->gradientAtZero();
      g.addInPlace_(gi);
    }
    return g;
  }

  /* ************************************************************************* */
  VectorValues GaussianFactorGraph::optimizeGradientSearch() const
  {
    gttic(GaussianFactorGraph_optimizeGradientSearch);

    gttic(Compute_Gradient);
    // Compute gradient (call gradientAtZero function, which is defined for various linear systems)
    VectorValues grad = gradientAtZero();
    double gradientSqNorm = grad.dot(grad);
    gttoc(Compute_Gradient);

    gttic(Compute_Rg);
    // Compute R * g
    Errors Rg = *this * grad;
    gttoc(Compute_Rg);

    gttic(Compute_minimizing_step_size);
    // Compute minimizing step size
    double step = -gradientSqNorm / gtsam::dot(Rg, Rg);
    gttoc(Compute_minimizing_step_size);

    gttic(Compute_point);
    // Compute steepest descent point
    grad *= step;
    gttoc(Compute_point);

    return grad;
  }

  /* ************************************************************************* */
  Errors GaussianFactorGraph::operator*(const VectorValues& x) const {
    Errors e;
    for (const GaussianFactor::shared_ptr& factor: *this) {
      JacobianFactor::shared_ptr Ai = convertToJacobianFactorPtr(factor);
      e.push_back((*Ai) * x);
    }
    return e;
  }

  /* ************************************************************************* */
  void GaussianFactorGraph::multiplyHessianAdd(double alpha,
      const VectorValues& x, VectorValues& y) const {
    for (const GaussianFactor::shared_ptr& f: *this)
     f->multiplyHessianAdd(alpha, x, y);
  }

  /* ************************************************************************* */
  void GaussianFactorGraph::multiplyInPlace(const VectorValues& x, Errors& e) const {
    multiplyInPlace(x, e.begin());
  }

  /* ************************************************************************* */
  void GaussianFactorGraph::multiplyInPlace(const VectorValues& x, const Errors::iterator& e) const {
    Errors::iterator ei = e;
    for (const GaussianFactor::shared_ptr& factor: *this) {
      JacobianFactor::shared_ptr Ai = convertToJacobianFactorPtr(factor);
      *ei = (*Ai)*x;
      ei++;
    }
  }

  /* ************************************************************************* */
  bool hasConstraints(const GaussianFactorGraph& factors) {
    typedef JacobianFactor J;
    for (const GaussianFactor::shared_ptr& factor: factors) {
      J::shared_ptr jacobian(boost::dynamic_pointer_cast<J>(factor));
      if (jacobian && jacobian->get_model() && jacobian->get_model()->isConstrained()) {
        return true;
      }
    }
    return false;
  }

  /* ************************************************************************* */
  // x += alpha*A'*e
  void GaussianFactorGraph::transposeMultiplyAdd(double alpha, const Errors& e,
                                                 VectorValues& x) const {
    // For each factor add the gradient contribution
    Errors::const_iterator ei = e.begin();
    for (const sharedFactor& factor: *this) {
      JacobianFactor::shared_ptr Ai = convertToJacobianFactorPtr(factor);
      Ai->transposeMultiplyAdd(alpha, *(ei++), x);
    }
  }

  ///* ************************************************************************* */
  //void residual(const GaussianFactorGraph& fg, const VectorValues &x, VectorValues &r) {
  //  Key i = 0 ;
  //  for (const GaussianFactor::shared_ptr& factor, fg) {
  //    JacobianFactor::shared_ptr Ai = convertToJacobianFactorPtr(factor);
  //    r[i] = Ai->getb();
  //    i++;
  //  }
  //  VectorValues Ax = VectorValues::SameStructure(r);
  //  multiply(fg,x,Ax);
  //  axpy(-1.0,Ax,r);
  //}

  ///* ************************************************************************* */
  //void multiply(const GaussianFactorGraph& fg, const VectorValues &x, VectorValues &r) {
  //  r.setZero();
  //  Key i = 0;
  //  for (const GaussianFactor::shared_ptr& factor, fg) {
  //    JacobianFactor::shared_ptr Ai = convertToJacobianFactorPtr(factor);
  //    Vector &y = r[i];
  //    for (JacobianFactor::const_iterator j = Ai->begin(); j != Ai->end(); ++j) {
  //      y += Ai->getA(j) * x[*j];
  //    }
  //    ++i;
  //  }
  //}

  /* ************************************************************************* */
  VectorValues GaussianFactorGraph::transposeMultiply(const Errors& e) const
  {
    VectorValues x;
    Errors::const_iterator ei = e.begin();
    for (const sharedFactor& factor: *this) {
      JacobianFactor::shared_ptr Ai = convertToJacobianFactorPtr(factor);
      for (JacobianFactor::const_iterator j = Ai->begin(); j != Ai->end(); ++j) {
        // Create the value as a zero vector if it does not exist.
        pair<VectorValues::iterator, bool> xi = x.tryInsert(*j, Vector());
        if(xi.second)
          xi.first->second = Vector::Zero(Ai->getDim(j));
        xi.first->second += Ai->getA(j).transpose() * *ei;
      }
      ++ ei;
    }
    return x;
  }

  /* ************************************************************************* */
  Errors GaussianFactorGraph::gaussianErrors(const VectorValues& x) const
  {
    Errors e;
    for (const sharedFactor& factor: *this) {
      JacobianFactor::shared_ptr Ai = convertToJacobianFactorPtr(factor);
      e.push_back(Ai->error_vector(x));
    }
    return e;
  }
<<<<<<< HEAD
=======

  /* ************************************************************************* */
  void GaussianFactorGraph::printErrors(
      const VectorValues& values, const std::string& str,
      const KeyFormatter& keyFormatter,
      const std::function<bool(const Factor* /*factor*/,
                               double /*whitenedError*/, size_t /*index*/)>&
          printCondition) const {
    cout << str << "size: " << size() << endl << endl;
    for (size_t i = 0; i < (*this).size(); i++) {
      const sharedFactor& factor = (*this)[i];
      const double errorValue =
          (factor != nullptr ? (*this)[i]->error(values) : .0);
      if (!printCondition(factor.get(), errorValue, i))
        continue;  // User-provided filter did not pass

      stringstream ss;
      ss << "Factor " << i << ": ";
      if (factor == nullptr) {
        cout << "nullptr"
             << "\n";
      } else {
        factor->print(ss.str(), keyFormatter);
        cout << "error = " << errorValue << "\n";
      }
      cout << endl;  // only one "endl" at end might be faster, \n for each
                     // factor
    }
  }

>>>>>>> aebc3f94
} // namespace gtsam<|MERGE_RESOLUTION|>--- conflicted
+++ resolved
@@ -115,7 +115,6 @@
   }
 
   /* ************************************************************************* */
-<<<<<<< HEAD
   /// instantiate explicit template functions with sparse matrix representations
   // Boost Tuples
   template std::tuple<size_t, size_t, SparseMatrixBoostTriplets>
@@ -183,18 +182,6 @@
     for (const sharedFactor& factor : *this) {
       if (!static_cast<bool>(factor))
         continue;
-=======
-  using SparseTriplets = std::vector<std::tuple<int, int, double> >;
-  SparseTriplets GaussianFactorGraph::sparseJacobian(const Ordering& ordering,
-                                                     size_t& nrows,
-                                                     size_t& ncols) const {
-    gttic_(GaussianFactorGraph_sparseJacobian);
-    // First find dimensions of each variable
-    typedef std::map<Key, size_t> KeySizeMap;
-    KeySizeMap dims;
-    for (const auto& factor : *this) {
-      if (!static_cast<bool>(factor)) continue;
->>>>>>> aebc3f94
 
       for (auto it = factor->begin(); it != factor->end(); ++it) {
         dims[*it] = factor->getDim(it);
@@ -202,7 +189,6 @@
     }
 
     // Compute first scalar column of each variable
-<<<<<<< HEAD
     size_t currentColIndex = 0;
     std::map<Key, size_t> columnIndices;
     for (const auto key : ordering) {
@@ -216,20 +202,6 @@
 
     size_t row = 0;
     for (const sharedFactor& factor : *this) {
-=======
-    ncols = 0;
-    KeySizeMap columnIndices = dims;
-    for (const auto key : ordering) {
-      columnIndices[key] = ncols;
-      ncols += dims[key];
-    }
-
-    // Iterate over all factors, adding sparse scalar entries
-    SparseTriplets entries;
-    entries.reserve(30 * size());
-    nrows = 0;
-    for (const auto& factor : *this) {
->>>>>>> aebc3f94
       if (!static_cast<bool>(factor)) continue;
 
       // Convert to JacobianFactor if necessary
@@ -257,63 +229,23 @@
           for (size_t j = 0; j < (size_t)whitenedA.cols(); j++) {
             double s = whitenedA(i, j);
             if (std::abs(s) > 1e-12)
-<<<<<<< HEAD
               entries.emplace_back(row + i, column_start + j, s);
-=======
-              entries.emplace_back(nrows + i, column_start + j, s);
->>>>>>> aebc3f94
           }
       }
 
       JacobianFactor::constBVector whitenedb(whitened.getb());
-<<<<<<< HEAD
       size_t bcolumn = currentColIndex;
       for (size_t i = 0; i < (size_t) whitenedb.size(); i++) {
         double s = whitenedb(i);
         if (std::abs(s) > 1e-12)
           entries.emplace_back(row + i, bcolumn, s);
-=======
-      for (size_t i = 0; i < (size_t)whitenedb.size(); i++) {
-        double s = whitenedb(i);
-        if (std::abs(s) > 1e-12) entries.emplace_back(nrows + i, ncols, s);
->>>>>>> aebc3f94
       }
 
       // Increment row index
       nrows += jacobianFactor->rows();
     }
-<<<<<<< HEAD
 
     return std::make_tuple(row, currentColIndex+1, entries);
-=======
-
-    ncols++;  // +1 for b-column
-    return entries;
-  }
-
-  /* ************************************************************************* */
-  SparseTriplets GaussianFactorGraph::sparseJacobian() const {
-    size_t nrows, ncols;
-    return sparseJacobian(Ordering(this->keys()), nrows, ncols);
-  }
-
-  /* ************************************************************************* */
-  Matrix GaussianFactorGraph::sparseJacobian_() const {
-    gttic_(GaussianFactorGraph_sparseJacobian_matrix);
-    // call sparseJacobian
-    auto result = sparseJacobian();
-
-    // translate to base 1 matrix
-    size_t nzmax = result.size();
-    Matrix IJS(3, nzmax);
-    for (size_t k = 0; k < result.size(); k++) {
-      const auto& entry = result[k];
-      IJS(0, k) = double(std::get<0>(entry) + 1);
-      IJS(1, k) = double(std::get<1>(entry) + 1);
-      IJS(2, k) = std::get<2>(entry);
-    }
-    return IJS;
->>>>>>> aebc3f94
   }
 
   /* ************************************************************************* */
@@ -621,8 +553,6 @@
     }
     return e;
   }
-<<<<<<< HEAD
-=======
 
   /* ************************************************************************* */
   void GaussianFactorGraph::printErrors(
@@ -653,5 +583,4 @@
     }
   }
 
->>>>>>> aebc3f94
 } // namespace gtsam