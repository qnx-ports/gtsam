/* ----------------------------------------------------------------------------

 * GTSAM Copyright 2010, Georgia Tech Research Corporation,
 * Atlanta, Georgia 30332-0415
 * All Rights Reserved
 * Authors: Frank Dellaert, et al. (see THANKS for the full author list)

 * See LICENSE for the license information

 * -------------------------------------------------------------------------- */

/**
 *  @file DiscreteFactorGraph.cpp
 *  @date Feb 14, 2011
 *  @author Duy-Nguyen Ta
 *  @author Frank Dellaert
 *  @author Varun Agrawal
 */

#include <gtsam/discrete/DiscreteBayesTree.h>
#include <gtsam/discrete/DiscreteConditional.h>
#include <gtsam/discrete/DiscreteEliminationTree.h>
#include <gtsam/discrete/DiscreteFactorGraph.h>
#include <gtsam/discrete/DiscreteJunctionTree.h>
#include <gtsam/discrete/DiscreteLookupDAG.h>
#include <gtsam/inference/EliminateableFactorGraph-inst.h>
#include <gtsam/inference/FactorGraph-inst.h>

using std::vector;
using std::string;
using std::map;

namespace gtsam {

  // Instantiate base classes
  template class FactorGraph<DiscreteFactor>;
  template class EliminateableFactorGraph<DiscreteFactorGraph>;

  /* ************************************************************************ */
  bool DiscreteFactorGraph::equals(const This& fg, double tol) const {
    return Base::equals(fg, tol);
  }

  /* ************************************************************************ */
  KeySet DiscreteFactorGraph::keys() const {
    KeySet keys;
    for (const sharedFactor& factor : *this) {
      if (factor) keys.insert(factor->begin(), factor->end());
    }
    return keys;
  }

  /* ************************************************************************ */
  DiscreteKeys DiscreteFactorGraph::discreteKeys() const {
    DiscreteKeys result;
    for (auto&& factor : *this) {
      if (auto p = std::dynamic_pointer_cast<DiscreteFactor>(factor)) {
        DiscreteKeys factor_keys = p->discreteKeys();
        result.insert(result.end(), factor_keys.begin(), factor_keys.end());
      }
    }

    return result;
  }

  /* ************************************************************************ */
  DiscreteFactor::shared_ptr DiscreteFactorGraph::product() const {
    DiscreteFactor::shared_ptr result;
    for (auto it = this->begin(); it != this->end(); ++it) {
      if (*it) {
        if (result) {
          result = result->multiply(*it);
        } else {
          // Assign to the first non-null factor
          result = *it;
        }
      }
    }
    return result;
  }

  /* ************************************************************************ */
  double DiscreteFactorGraph::operator()(const DiscreteValues& values) const {
    double product = 1.0;
    for (const sharedFactor& factor : factors_) {
      if (factor) product *= (*factor)(values);
    }
    return product;
  }

  /* ************************************************************************ */
  void DiscreteFactorGraph::print(const string& s,
                                  const KeyFormatter& formatter) const {
    std::cout << s << std::endl;
    std::cout << "size: " << size() << std::endl;
    for (size_t i = 0; i < factors_.size(); i++) {
      std::stringstream ss;
      ss << "factor " << i << ": ";
      if (factors_[i] != nullptr) factors_[i]->print(ss.str(), formatter);
    }
  }

//  /* ************************************************************************* */
//  void DiscreteFactorGraph::permuteWithInverse(
//    const Permutation& inversePermutation) {
//      for(const sharedFactor& factor: factors_) {
//        if(factor)
//          factor->permuteWithInverse(inversePermutation);
//      }
//  }
//
//  /* ************************************************************************* */
//  void DiscreteFactorGraph::reduceWithInverse(
//    const internal::Reduction& inverseReduction) {
//      for(const sharedFactor& factor: factors_) {
//        if(factor)
//          factor->reduceWithInverse(inverseReduction);
//      }
//  }

  /**
   * @brief Multiply all the `factors`.
   *
   * @param factors The factors to multiply as a DiscreteFactorGraph.
   * @return DiscreteFactor::shared_ptr
   */
  static DiscreteFactor::shared_ptr DiscreteProduct(
      const DiscreteFactorGraph& factors) {
    // PRODUCT: multiply all factors
<<<<<<< HEAD
    DecisionTreeFactor product = factors.product();
=======
    gttic(product);
    DiscreteFactor::shared_ptr product = factors.product();
    gttoc(product);
>>>>>>> 82d0ebc8

#if GTSAM_HYBRID_TIMING
    gttic_(DiscreteNormalize);
#endif
    // Max over all the potentials by pretending all keys are frontal:
    auto denominator = product->max(product->size());

    // Normalize the product factor to prevent underflow.
<<<<<<< HEAD
    product = product / (*denominator);
#if GTSAM_HYBRID_TIMING
    gttoc_(DiscreteNormalize);
#endif
=======
    product = product->operator/(denominator);
>>>>>>> 82d0ebc8

    return product;
  }

  /* ************************************************************************ */
  // Alternate eliminate function for MPE
  std::pair<DiscreteConditional::shared_ptr, DiscreteFactor::shared_ptr>  //
  EliminateForMPE(const DiscreteFactorGraph& factors,
                  const Ordering& frontalKeys) {
    DiscreteFactor::shared_ptr product = DiscreteProduct(factors);

    // max out frontals, this is the factor on the separator
    gttic(max);
    DiscreteFactor::shared_ptr max = product->max(frontalKeys);
    gttoc(max);

    // Ordering keys for the conditional so that frontalKeys are really in front
    DiscreteKeys orderedKeys;
    for (auto&& key : frontalKeys)
      orderedKeys.emplace_back(key, product->cardinality(key));
    for (auto&& key : max->keys())
      orderedKeys.emplace_back(key, product->cardinality(key));

    // Make lookup with product
    gttic(lookup);
    size_t nrFrontals = frontalKeys.size();
    auto lookup = std::make_shared<DiscreteLookupTable>(
        nrFrontals, orderedKeys, product->toDecisionTreeFactor());
    gttoc(lookup);

    return {std::dynamic_pointer_cast<DiscreteConditional>(lookup), max};
  }

  /* ************************************************************************ */
  // sumProduct is just an alias for regular eliminateSequential.
  DiscreteBayesNet DiscreteFactorGraph::sumProduct(
      OptionalOrderingType orderingType) const {
    gttic(DiscreteFactorGraph_sumProduct);
    auto bayesNet = eliminateSequential(orderingType);
    return *bayesNet;
  }

  DiscreteBayesNet DiscreteFactorGraph::sumProduct(
      const Ordering& ordering) const {
    gttic(DiscreteFactorGraph_sumProduct);
    auto bayesNet = eliminateSequential(ordering);
    return *bayesNet;
  }

  /* ************************************************************************ */
  // The max-product solution below is a bit clunky: the elimination machinery
  // does not allow for differently *typed* versions of elimination, so we
  // eliminate into a Bayes Net using the special eliminate function above, and
  // then create the DiscreteLookupDAG after the fact, in linear time.

  DiscreteLookupDAG DiscreteFactorGraph::maxProduct(
      OptionalOrderingType orderingType) const {
    gttic(DiscreteFactorGraph_maxProduct);
    auto bayesNet = eliminateSequential(orderingType, EliminateForMPE);
    return DiscreteLookupDAG::FromBayesNet(*bayesNet);
  }

  DiscreteLookupDAG DiscreteFactorGraph::maxProduct(
      const Ordering& ordering) const {
    gttic(DiscreteFactorGraph_maxProduct);
    auto bayesNet = eliminateSequential(ordering, EliminateForMPE);
    return DiscreteLookupDAG::FromBayesNet(*bayesNet);
  }

  /* ************************************************************************ */
  DiscreteValues DiscreteFactorGraph::optimize(
      OptionalOrderingType orderingType) const {
    gttic(DiscreteFactorGraph_optimize);
    DiscreteLookupDAG dag = maxProduct(orderingType);
    return dag.argmax();
  }

  DiscreteValues DiscreteFactorGraph::optimize(const Ordering& ordering) const {
    gttic(DiscreteFactorGraph_optimize);
    DiscreteLookupDAG dag = maxProduct(ordering);
    return dag.argmax();
  }

  /* ************************************************************************ */
  std::pair<DiscreteConditional::shared_ptr, DiscreteFactor::shared_ptr>  //
  EliminateDiscrete(const DiscreteFactorGraph& factors,
                    const Ordering& frontalKeys) {
    DiscreteFactor::shared_ptr product = DiscreteProduct(factors);

    // sum out frontals, this is the factor on the separator
<<<<<<< HEAD
    DecisionTreeFactor::shared_ptr sum = product.sum(frontalKeys);
=======
    gttic(sum);
    DiscreteFactor::shared_ptr sum = product->sum(frontalKeys);
    gttoc(sum);
>>>>>>> 82d0ebc8

    // Ordering keys for the conditional so that frontalKeys are really in front
    Ordering orderedKeys;
    orderedKeys.insert(orderedKeys.end(), frontalKeys.begin(),
                       frontalKeys.end());
    orderedKeys.insert(orderedKeys.end(), sum->keys().begin(),
                       sum->keys().end());

    // now divide product/sum to get conditional
<<<<<<< HEAD
    auto conditional =
        std::make_shared<DiscreteConditional>(product, *sum, orderedKeys);
=======
    gttic(divide);
    auto conditional = std::make_shared<DiscreteConditional>(
        product->toDecisionTreeFactor(), sum->toDecisionTreeFactor(),
        orderedKeys);
    gttoc(divide);
>>>>>>> 82d0ebc8

    return {conditional, sum};
  }

  /* ************************************************************************ */
  string DiscreteFactorGraph::markdown(
      const KeyFormatter& keyFormatter,
      const DiscreteFactor::Names& names) const {
    using std::endl;
    std::stringstream ss;
    ss << "`DiscreteFactorGraph` of size " << size() << endl << endl;
    for (size_t i = 0; i < factors_.size(); i++) {
      ss << "factor " << i << ":\n";
      ss << factors_[i]->markdown(keyFormatter, names) << endl;
    }
    return ss.str();
  }

  /* ************************************************************************ */
  string DiscreteFactorGraph::html(const KeyFormatter& keyFormatter,
                                   const DiscreteFactor::Names& names) const {
    using std::endl;
    std::stringstream ss;
    ss << "<div><p><tt>DiscreteFactorGraph</tt> of size " << size() << "</p>";
    for (size_t i = 0; i < factors_.size(); i++) {
      ss << "<p>factor " << i << ":</p>";
      ss << factors_[i]->html(keyFormatter, names) << endl;
    }
    return ss.str();
  }

  /* ************************************************************************ */
  }  // namespace gtsam<|MERGE_RESOLUTION|>--- conflicted
+++ resolved
@@ -127,13 +127,9 @@
   static DiscreteFactor::shared_ptr DiscreteProduct(
       const DiscreteFactorGraph& factors) {
     // PRODUCT: multiply all factors
-<<<<<<< HEAD
-    DecisionTreeFactor product = factors.product();
-=======
     gttic(product);
     DiscreteFactor::shared_ptr product = factors.product();
     gttoc(product);
->>>>>>> 82d0ebc8
 
 #if GTSAM_HYBRID_TIMING
     gttic_(DiscreteNormalize);
@@ -142,14 +138,10 @@
     auto denominator = product->max(product->size());
 
     // Normalize the product factor to prevent underflow.
-<<<<<<< HEAD
-    product = product / (*denominator);
+    product = product->operator/(denominator);
 #if GTSAM_HYBRID_TIMING
     gttoc_(DiscreteNormalize);
 #endif
-=======
-    product = product->operator/(denominator);
->>>>>>> 82d0ebc8
 
     return product;
   }
@@ -240,13 +232,9 @@
     DiscreteFactor::shared_ptr product = DiscreteProduct(factors);
 
     // sum out frontals, this is the factor on the separator
-<<<<<<< HEAD
-    DecisionTreeFactor::shared_ptr sum = product.sum(frontalKeys);
-=======
     gttic(sum);
     DiscreteFactor::shared_ptr sum = product->sum(frontalKeys);
     gttoc(sum);
->>>>>>> 82d0ebc8
 
     // Ordering keys for the conditional so that frontalKeys are really in front
     Ordering orderedKeys;
@@ -256,16 +244,11 @@
                        sum->keys().end());
 
     // now divide product/sum to get conditional
-<<<<<<< HEAD
-    auto conditional =
-        std::make_shared<DiscreteConditional>(product, *sum, orderedKeys);
-=======
     gttic(divide);
     auto conditional = std::make_shared<DiscreteConditional>(
         product->toDecisionTreeFactor(), sum->toDecisionTreeFactor(),
         orderedKeys);
     gttoc(divide);
->>>>>>> 82d0ebc8
 
     return {conditional, sum};
   }
