--- conflicted
+++ resolved
@@ -21,7 +21,7 @@
 					<folderInfo id="cdt.managedbuild.toolchain.gnu.macosx.base.1359703544.2031210194" name="/" resourcePath="">
 						<toolChain id="cdt.managedbuild.toolchain.gnu.macosx.base.677243255" name="cdt.managedbuild.toolchain.gnu.macosx.base" superClass="cdt.managedbuild.toolchain.gnu.macosx.base">
 							<targetPlatform archList="all" binaryParser="org.eclipse.cdt.core.ELF;org.eclipse.cdt.core.MachO64" id="cdt.managedbuild.target.gnu.platform.macosx.base.752782918" name="Debug Platform" osList="macosx" superClass="cdt.managedbuild.target.gnu.platform.macosx.base"/>
-							<builder arguments="" buildPath="${ProjDirPath}/build" command="make" id="cdt.managedbuild.target.gnu.builder.macosx.base.319933862" keepEnvironmentInBuildfile="false" managedBuildOn="false" name="Gnu Make Builder" parallelBuildOn="true" parallelizationNumber="8" superClass="cdt.managedbuild.target.gnu.builder.macosx.base"/>
+							<builder arguments="" buildPath="${ProjDirPath}/build" command="make" id="cdt.managedbuild.target.gnu.builder.macosx.base.319933862" keepEnvironmentInBuildfile="false" managedBuildOn="false" name="Gnu Make Builder" parallelBuildOn="true" parallelizationNumber="5" superClass="cdt.managedbuild.target.gnu.builder.macosx.base"/>
 							<tool id="cdt.managedbuild.tool.macosx.c.linker.macosx.base.457360678" name="MacOS X C Linker" superClass="cdt.managedbuild.tool.macosx.c.linker.macosx.base"/>
 							<tool id="cdt.managedbuild.tool.macosx.cpp.linker.macosx.base.1011140787" name="MacOS X C++ Linker" superClass="cdt.managedbuild.tool.macosx.cpp.linker.macosx.base">
 								<inputType id="cdt.managedbuild.tool.macosx.cpp.linker.input.1032375444" superClass="cdt.managedbuild.tool.macosx.cpp.linker.input">
@@ -140,57 +140,6 @@
 							</tool>
 							<tool id="cdt.managedbuild.tool.gnu.c.compiler.macosx.base.302039063" name="GCC C Compiler" superClass="cdt.managedbuild.tool.gnu.c.compiler.macosx.base">
 								<inputType id="cdt.managedbuild.tool.gnu.c.compiler.input.623172045" superClass="cdt.managedbuild.tool.gnu.c.compiler.input"/>
-							</tool>
-						</toolChain>
-					</folderInfo>
-				</configuration>
-			</storageModule>
-			<storageModule moduleId="org.eclipse.cdt.core.externalSettings"/>
-			<storageModule moduleId="org.eclipse.cdt.core.language.mapping"/>
-			<storageModule moduleId="org.eclipse.cdt.internal.ui.text.commentOwnerProjectMappings"/>
-		</cconfiguration>
-		<cconfiguration id="cdt.managedbuild.toolchain.gnu.macosx.base.1359703544.1113830107">
-			<storageModule buildSystemId="org.eclipse.cdt.managedbuilder.core.configurationDataProvider" id="cdt.managedbuild.toolchain.gnu.macosx.base.1359703544.1113830107" moduleId="org.eclipse.cdt.core.settings" name="Release">
-				<externalSettings/>
-				<extensions>
-					<extension id="org.eclipse.cdt.core.ELF" point="org.eclipse.cdt.core.BinaryParser"/>
-					<extension id="org.eclipse.cdt.core.MachO64" point="org.eclipse.cdt.core.BinaryParser"/>
-					<extension id="org.eclipse.cdt.core.GASErrorParser" point="org.eclipse.cdt.core.ErrorParser"/>
-					<extension id="org.eclipse.cdt.core.GLDErrorParser" point="org.eclipse.cdt.core.ErrorParser"/>
-					<extension id="org.eclipse.cdt.core.GCCErrorParser" point="org.eclipse.cdt.core.ErrorParser"/>
-					<extension id="org.eclipse.cdt.core.GmakeErrorParser" point="org.eclipse.cdt.core.ErrorParser"/>
-					<extension id="org.eclipse.cdt.core.CWDLocator" point="org.eclipse.cdt.core.ErrorParser"/>
-				</extensions>
-			</storageModule>
-			<storageModule moduleId="cdtBuildSystem" version="4.0.0">
-				<configuration artifactName="gtsam" buildProperties="" description="" id="cdt.managedbuild.toolchain.gnu.macosx.base.1359703544.1113830107" name="Release" parent="org.eclipse.cdt.build.core.emptycfg">
-					<folderInfo id="cdt.managedbuild.toolchain.gnu.macosx.base.1359703544.1113830107." name="/" resourcePath="">
-						<toolChain id="cdt.managedbuild.toolchain.gnu.macosx.base.112152768" name="cdt.managedbuild.toolchain.gnu.macosx.base" superClass="cdt.managedbuild.toolchain.gnu.macosx.base">
-							<targetPlatform archList="all" binaryParser="org.eclipse.cdt.core.ELF;org.eclipse.cdt.core.MachO64" id="cdt.managedbuild.target.gnu.platform.macosx.base.520183569" name="Debug Platform" osList="macosx" superClass="cdt.managedbuild.target.gnu.platform.macosx.base"/>
-							<builder arguments="" buildPath="${ProjDirPath}/build-release" command="make" id="cdt.managedbuild.target.gnu.builder.macosx.base.1584625067" keepEnvironmentInBuildfile="false" managedBuildOn="false" name="Gnu Make Builder" parallelBuildOn="true" parallelizationNumber="8" superClass="cdt.managedbuild.target.gnu.builder.macosx.base"/>
-							<tool id="cdt.managedbuild.tool.macosx.c.linker.macosx.base.1693289539" name="MacOS X C Linker" superClass="cdt.managedbuild.tool.macosx.c.linker.macosx.base"/>
-							<tool id="cdt.managedbuild.tool.macosx.cpp.linker.macosx.base.445516979" name="MacOS X C++ Linker" superClass="cdt.managedbuild.tool.macosx.cpp.linker.macosx.base">
-								<inputType id="cdt.managedbuild.tool.macosx.cpp.linker.input.520547179" superClass="cdt.managedbuild.tool.macosx.cpp.linker.input">
-									<additionalInput kind="additionalinputdependency" paths="$(USER_OBJS)"/>
-									<additionalInput kind="additionalinput" paths="$(LIBS)"/>
-								</inputType>
-							</tool>
-							<tool id="cdt.managedbuild.tool.gnu.assembler.macosx.base.2037529941" name="GCC Assembler" superClass="cdt.managedbuild.tool.gnu.assembler.macosx.base">
-								<inputType id="cdt.managedbuild.tool.gnu.assembler.input.1986939833" superClass="cdt.managedbuild.tool.gnu.assembler.input"/>
-							</tool>
-							<tool id="cdt.managedbuild.tool.gnu.archiver.macosx.base.981720742" name="GCC Archiver" superClass="cdt.managedbuild.tool.gnu.archiver.macosx.base"/>
-							<tool id="cdt.managedbuild.tool.gnu.cpp.compiler.macosx.base.164695058" name="GCC C++ Compiler" superClass="cdt.managedbuild.tool.gnu.cpp.compiler.macosx.base">
-								<option id="gnu.cpp.compiler.option.include.paths.740748252" name="Include paths (-I)" superClass="gnu.cpp.compiler.option.include.paths" valueType="includePath">
-									<listOptionValue builtIn="false" value="&quot;${workspace_loc:/gtsam}&quot;"/>
-									<listOptionValue builtIn="false" value="/usr/include/c++/4.6.1"/>
-									<listOptionValue builtIn="false" value="/usr/include/c++/4.6"/>
-									<listOptionValue builtIn="false" value="/usr/include/c++/4.6/backward"/>
-									<listOptionValue builtIn="false" value="&quot;${ProjDirPath}&quot;"/>
-								</option>
-								<inputType id="cdt.managedbuild.tool.gnu.cpp.compiler.input.1418357370" superClass="cdt.managedbuild.tool.gnu.cpp.compiler.input"/>
-							</tool>
-							<tool id="cdt.managedbuild.tool.gnu.c.compiler.macosx.base.257069922" name="GCC C Compiler" superClass="cdt.managedbuild.tool.gnu.c.compiler.macosx.base">
-								<inputType id="cdt.managedbuild.tool.gnu.c.compiler.input.1085424637" superClass="cdt.managedbuild.tool.gnu.c.compiler.input"/>
 							</tool>
 						</toolChain>
 					</folderInfo>
@@ -828,12 +777,6 @@
 				<useDefaultCommand>true</useDefaultCommand>
 				<runAllBuilders>true</runAllBuilders>
 			</target>
-<<<<<<< HEAD
-			<target name="nonlinear.testValues.run" path="build/gtsam/nonlinear" targetID="org.eclipse.cdt.build.MakeTargetBuilder">
-				<buildCommand>make</buildCommand>
-				<buildArguments>-j5</buildArguments>
-				<buildTarget>nonlinear.testValues.run</buildTarget>
-=======
 			<target name="testValues.run" path="build/gtsam/nonlinear" targetID="org.eclipse.cdt.build.MakeTargetBuilder">
 				<buildCommand>make</buildCommand>
 				<buildArguments>-j5</buildArguments>
@@ -846,17 +789,10 @@
 				<buildCommand>make</buildCommand>
 				<buildArguments>-j5</buildArguments>
 				<buildTarget>testOrdering.run</buildTarget>
->>>>>>> 913029cc
-				<stopOnError>true</stopOnError>
-				<useDefaultCommand>true</useDefaultCommand>
-				<runAllBuilders>true</runAllBuilders>
-			</target>
-<<<<<<< HEAD
-			<target name="nonlinear.testOrdering.run" path="build/gtsam/nonlinear" targetID="org.eclipse.cdt.build.MakeTargetBuilder">
-				<buildCommand>make</buildCommand>
-				<buildArguments>-j5</buildArguments>
-				<buildTarget>nonlinear.testOrdering.run</buildTarget>
-=======
+				<stopOnError>true</stopOnError>
+				<useDefaultCommand>true</useDefaultCommand>
+				<runAllBuilders>true</runAllBuilders>
+			</target>
 			<target name="schedulingExample.run" path="build/gtsam_unstable/discrete" targetID="org.eclipse.cdt.build.MakeTargetBuilder">
 				<buildCommand>make</buildCommand>
 				<buildArguments>-j5</buildArguments>
@@ -893,7 +829,6 @@
 				<buildCommand>make</buildCommand>
 				<buildArguments>-j5</buildArguments>
 				<buildTarget>testSudoku.run</buildTarget>
->>>>>>> 913029cc
 				<stopOnError>true</stopOnError>
 				<useDefaultCommand>true</useDefaultCommand>
 				<runAllBuilders>true</runAllBuilders>
@@ -930,33 +865,10 @@
 				<useDefaultCommand>true</useDefaultCommand>
 				<runAllBuilders>true</runAllBuilders>
 			</target>
-<<<<<<< HEAD
-			<target name="install" path="wrap" targetID="org.eclipse.cdt.build.MakeTargetBuilder">
-				<buildCommand>make</buildCommand>
-				<buildArguments>-j2</buildArguments>
-				<buildTarget>install</buildTarget>
-				<stopOnError>true</stopOnError>
-				<useDefaultCommand>true</useDefaultCommand>
-				<runAllBuilders>true</runAllBuilders>
-			</target>
-			<target name="check" path="wrap" targetID="org.eclipse.cdt.build.MakeTargetBuilder">
-				<buildCommand>make</buildCommand>
-				<buildArguments>-j2</buildArguments>
-				<buildTarget>check</buildTarget>
-=======
 			<target name="testDiscreteFactor.run" path="build/gtsam/discrete" targetID="org.eclipse.cdt.build.MakeTargetBuilder">
 				<buildCommand>make</buildCommand>
 				<buildArguments>-j5</buildArguments>
 				<buildTarget>testDiscreteFactor.run</buildTarget>
->>>>>>> 913029cc
-				<stopOnError>true</stopOnError>
-				<useDefaultCommand>true</useDefaultCommand>
-				<runAllBuilders>true</runAllBuilders>
-			</target>
-			<target name="clean" path="wrap" targetID="org.eclipse.cdt.build.MakeTargetBuilder">
-				<buildCommand>make</buildCommand>
-				<buildArguments>-j2</buildArguments>
-				<buildTarget>clean</buildTarget>
 				<stopOnError>true</stopOnError>
 				<useDefaultCommand>true</useDefaultCommand>
 				<runAllBuilders>true</runAllBuilders>
@@ -1133,14 +1045,6 @@
 				<buildCommand>make</buildCommand>
 				<buildArguments>-j5</buildArguments>
 				<buildTarget>timing.tests</buildTarget>
-				<stopOnError>true</stopOnError>
-				<useDefaultCommand>true</useDefaultCommand>
-				<runAllBuilders>true</runAllBuilders>
-			</target>
-			<target name="SimpleRotation.run" path="examples" targetID="org.eclipse.cdt.build.MakeTargetBuilder">
-				<buildCommand>make</buildCommand>
-				<buildArguments>-j2</buildArguments>
-				<buildTarget>SimpleRotation.run</buildTarget>
 				<stopOnError>true</stopOnError>
 				<useDefaultCommand>true</useDefaultCommand>
 				<runAllBuilders>true</runAllBuilders>
@@ -1750,26 +1654,15 @@
 				<useDefaultCommand>true</useDefaultCommand>
 				<runAllBuilders>true</runAllBuilders>
 			</target>
-<<<<<<< HEAD
-			<target name="tests/testVectorValues.run" path="build/gtsam/linear" targetID="org.eclipse.cdt.build.MakeTargetBuilder">
-				<buildCommand>make</buildCommand>
-				<buildArguments>-j2</buildArguments>
-				<buildTarget>tests/testVectorValues.run</buildTarget>
-=======
 			<target name="testVector.run" path="build/gtsam/base" targetID="org.eclipse.cdt.build.MakeTargetBuilder">
 				<buildCommand>make</buildCommand>
 				<buildArguments>-j5</buildArguments>
 				<buildTarget>testVector.run</buildTarget>
->>>>>>> 913029cc
-				<stopOnError>true</stopOnError>
-				<useDefaultCommand>true</useDefaultCommand>
-				<runAllBuilders>true</runAllBuilders>
-			</target>
-<<<<<<< HEAD
-			<target name="linear.testNoiseModel.run" path="build/gtsam/linear" targetID="org.eclipse.cdt.build.MakeTargetBuilder">
-=======
+				<stopOnError>true</stopOnError>
+				<useDefaultCommand>true</useDefaultCommand>
+				<runAllBuilders>true</runAllBuilders>
+			</target>
 			<target name="testVectorValues.run" path="build/gtsam/linear" targetID="org.eclipse.cdt.build.MakeTargetBuilder">
->>>>>>> 913029cc
 				<buildCommand>make</buildCommand>
 				<buildArguments>-j5</buildArguments>
 				<buildTarget>testVectorValues.run</buildTarget>
@@ -1917,6 +1810,14 @@
 				<buildCommand>make</buildCommand>
 				<buildArguments>-j2</buildArguments>
 				<buildTarget>Pose2SLAMwSPCG_easy.run</buildTarget>
+				<stopOnError>true</stopOnError>
+				<useDefaultCommand>true</useDefaultCommand>
+				<runAllBuilders>true</runAllBuilders>
+			</target>
+			<target name="UGM_small.run" path="build/examples" targetID="org.eclipse.cdt.build.MakeTargetBuilder">
+				<buildCommand>make</buildCommand>
+				<buildArguments>-j5</buildArguments>
+				<buildTarget>UGM_small.run</buildTarget>
 				<stopOnError>true</stopOnError>
 				<useDefaultCommand>true</useDefaultCommand>
 				<runAllBuilders>true</runAllBuilders>
@@ -2135,20 +2036,16 @@
 				<useDefaultCommand>true</useDefaultCommand>
 				<runAllBuilders>true</runAllBuilders>
 			</target>
-			<target name="testMarginals.run" path="" targetID="org.eclipse.cdt.build.MakeTargetBuilder">
-				<buildCommand>make</buildCommand>
-				<buildArguments>-j8</buildArguments>
-				<buildTarget>testMarginals.run</buildTarget>
-				<stopOnError>true</stopOnError>
-				<useDefaultCommand>true</useDefaultCommand>
-				<runAllBuilders>true</runAllBuilders>
-			</target>
-			<target name="testNonlinearOptimizer.run" path="" targetID="org.eclipse.cdt.build.MakeTargetBuilder">
-				<buildCommand>make</buildCommand>
-<<<<<<< HEAD
-				<buildArguments>-j8</buildArguments>
-				<buildTarget>testNonlinearOptimizer.run</buildTarget>
-=======
+			<target name="wrap_gtsam" path="" targetID="org.eclipse.cdt.build.MakeTargetBuilder">
+				<buildCommand>make</buildCommand>
+				<buildArguments>-j5</buildArguments>
+				<buildTarget>wrap_gtsam</buildTarget>
+				<stopOnError>true</stopOnError>
+				<useDefaultCommand>true</useDefaultCommand>
+				<runAllBuilders>true</runAllBuilders>
+			</target>
+			<target name="verbose wrap_gtsam" path="" targetID="org.eclipse.cdt.build.MakeTargetBuilder">
+				<buildCommand>make</buildCommand>
 				<buildArguments>VERBOSE=1</buildArguments>
 				<buildTarget>wrap_gtsam</buildTarget>
 				<stopOnError>true</stopOnError>
@@ -2175,22 +2072,30 @@
 				<buildCommand>cpack</buildCommand>
 				<buildArguments/>
 				<buildTarget>-G TGZ</buildTarget>
->>>>>>> 913029cc
-				<stopOnError>true</stopOnError>
-				<useDefaultCommand>true</useDefaultCommand>
-				<runAllBuilders>true</runAllBuilders>
-			</target>
-<<<<<<< HEAD
-			<target name="testRot3.run" path="geometry" targetID="org.eclipse.cdt.build.MakeTargetBuilder">
-				<buildCommand>make</buildCommand>
-				<buildArguments>-j2</buildArguments>
-				<buildTarget>testRot3.run</buildTarget>
-=======
+				<stopOnError>true</stopOnError>
+				<useDefaultCommand>false</useDefaultCommand>
+				<runAllBuilders>true</runAllBuilders>
+			</target>
 			<target name="Generate TGZ Source Package" path="" targetID="org.eclipse.cdt.build.MakeTargetBuilder">
 				<buildCommand>cpack</buildCommand>
 				<buildArguments/>
 				<buildTarget>--config CPackSourceConfig.cmake</buildTarget>
->>>>>>> 913029cc
+				<stopOnError>true</stopOnError>
+				<useDefaultCommand>false</useDefaultCommand>
+				<runAllBuilders>true</runAllBuilders>
+			</target>
+			<target name="check.discrete" path="" targetID="org.eclipse.cdt.build.MakeTargetBuilder">
+				<buildCommand>make</buildCommand>
+				<buildArguments>-j5</buildArguments>
+				<buildTarget>check.discrete</buildTarget>
+				<stopOnError>true</stopOnError>
+				<useDefaultCommand>true</useDefaultCommand>
+				<runAllBuilders>true</runAllBuilders>
+			</target>
+			<target name="testRot3.run" path="geometry" targetID="org.eclipse.cdt.build.MakeTargetBuilder">
+				<buildCommand>make</buildCommand>
+				<buildArguments>-j2</buildArguments>
+				<buildTarget>testRot3.run</buildTarget>
 				<stopOnError>true</stopOnError>
 				<useDefaultCommand>true</useDefaultCommand>
 				<runAllBuilders>true</runAllBuilders>
@@ -2203,166 +2108,81 @@
 				<useDefaultCommand>true</useDefaultCommand>
 				<runAllBuilders>true</runAllBuilders>
 			</target>
-<<<<<<< HEAD
 			<target name="testPose3.run" path="geometry" targetID="org.eclipse.cdt.build.MakeTargetBuilder">
 				<buildCommand>make</buildCommand>
 				<buildArguments>-j2</buildArguments>
 				<buildTarget>testPose3.run</buildTarget>
-=======
-			<target name="testRot3.run" path="geometry" targetID="org.eclipse.cdt.build.MakeTargetBuilder">
-				<buildCommand>make</buildCommand>
-				<buildArguments>-j2</buildArguments>
-				<buildTarget>testRot3.run</buildTarget>
->>>>>>> 913029cc
-				<stopOnError>true</stopOnError>
-				<useDefaultCommand>true</useDefaultCommand>
-				<runAllBuilders>true</runAllBuilders>
-			</target>
-<<<<<<< HEAD
+				<stopOnError>true</stopOnError>
+				<useDefaultCommand>true</useDefaultCommand>
+				<runAllBuilders>true</runAllBuilders>
+			</target>
 			<target name="timeRot3.run" path="geometry" targetID="org.eclipse.cdt.build.MakeTargetBuilder">
 				<buildCommand>make</buildCommand>
 				<buildArguments>-j2</buildArguments>
 				<buildTarget>timeRot3.run</buildTarget>
-=======
-			<target name="testRot2.run" path="geometry" targetID="org.eclipse.cdt.build.MakeTargetBuilder">
-				<buildCommand>make</buildCommand>
-				<buildArguments>-j2</buildArguments>
-				<buildTarget>testRot2.run</buildTarget>
-				<stopOnError>true</stopOnError>
-				<useDefaultCommand>true</useDefaultCommand>
-				<runAllBuilders>true</runAllBuilders>
-			</target>
-			<target name="testPose3.run" path="geometry" targetID="org.eclipse.cdt.build.MakeTargetBuilder">
-				<buildCommand>make</buildCommand>
-				<buildArguments>-j2</buildArguments>
-				<buildTarget>testPose3.run</buildTarget>
->>>>>>> 913029cc
-				<stopOnError>true</stopOnError>
-				<useDefaultCommand>true</useDefaultCommand>
-				<runAllBuilders>true</runAllBuilders>
-			</target>
-<<<<<<< HEAD
+				<stopOnError>true</stopOnError>
+				<useDefaultCommand>true</useDefaultCommand>
+				<runAllBuilders>true</runAllBuilders>
+			</target>
 			<target name="testPose2.run" path="geometry" targetID="org.eclipse.cdt.build.MakeTargetBuilder">
 				<buildCommand>make</buildCommand>
 				<buildArguments>-j2</buildArguments>
 				<buildTarget>testPose2.run</buildTarget>
-=======
-			<target name="timeRot3.run" path="geometry" targetID="org.eclipse.cdt.build.MakeTargetBuilder">
-				<buildCommand>make</buildCommand>
-				<buildArguments>-j2</buildArguments>
-				<buildTarget>timeRot3.run</buildTarget>
->>>>>>> 913029cc
-				<stopOnError>true</stopOnError>
-				<useDefaultCommand>true</useDefaultCommand>
-				<runAllBuilders>true</runAllBuilders>
-			</target>
-<<<<<<< HEAD
+				<stopOnError>true</stopOnError>
+				<useDefaultCommand>true</useDefaultCommand>
+				<runAllBuilders>true</runAllBuilders>
+			</target>
 			<target name="testCal3_S2.run" path="geometry" targetID="org.eclipse.cdt.build.MakeTargetBuilder">
 				<buildCommand>make</buildCommand>
 				<buildArguments>-j2</buildArguments>
 				<buildTarget>testCal3_S2.run</buildTarget>
-=======
-			<target name="testPose2.run" path="geometry" targetID="org.eclipse.cdt.build.MakeTargetBuilder">
-				<buildCommand>make</buildCommand>
-				<buildArguments>-j2</buildArguments>
-				<buildTarget>testPose2.run</buildTarget>
->>>>>>> 913029cc
-				<stopOnError>true</stopOnError>
-				<useDefaultCommand>true</useDefaultCommand>
-				<runAllBuilders>true</runAllBuilders>
-			</target>
-<<<<<<< HEAD
+				<stopOnError>true</stopOnError>
+				<useDefaultCommand>true</useDefaultCommand>
+				<runAllBuilders>true</runAllBuilders>
+			</target>
 			<target name="testSimpleCamera.run" path="geometry" targetID="org.eclipse.cdt.build.MakeTargetBuilder">
 				<buildCommand>make</buildCommand>
 				<buildArguments>-j2</buildArguments>
 				<buildTarget>testSimpleCamera.run</buildTarget>
-=======
-			<target name="testCal3_S2.run" path="geometry" targetID="org.eclipse.cdt.build.MakeTargetBuilder">
-				<buildCommand>make</buildCommand>
-				<buildArguments>-j2</buildArguments>
-				<buildTarget>testCal3_S2.run</buildTarget>
->>>>>>> 913029cc
-				<stopOnError>true</stopOnError>
-				<useDefaultCommand>true</useDefaultCommand>
-				<runAllBuilders>true</runAllBuilders>
-			</target>
-<<<<<<< HEAD
+				<stopOnError>true</stopOnError>
+				<useDefaultCommand>true</useDefaultCommand>
+				<runAllBuilders>true</runAllBuilders>
+			</target>
 			<target name="testHomography2.run" path="geometry" targetID="org.eclipse.cdt.build.MakeTargetBuilder">
 				<buildCommand>make</buildCommand>
 				<buildArguments>-j2</buildArguments>
 				<buildTarget>testHomography2.run</buildTarget>
-=======
-			<target name="testSimpleCamera.run" path="geometry" targetID="org.eclipse.cdt.build.MakeTargetBuilder">
-				<buildCommand>make</buildCommand>
-				<buildArguments>-j2</buildArguments>
-				<buildTarget>testSimpleCamera.run</buildTarget>
->>>>>>> 913029cc
-				<stopOnError>true</stopOnError>
-				<useDefaultCommand>true</useDefaultCommand>
-				<runAllBuilders>true</runAllBuilders>
-			</target>
-<<<<<<< HEAD
+				<stopOnError>true</stopOnError>
+				<useDefaultCommand>true</useDefaultCommand>
+				<runAllBuilders>true</runAllBuilders>
+			</target>
 			<target name="testCalibratedCamera.run" path="geometry" targetID="org.eclipse.cdt.build.MakeTargetBuilder">
 				<buildCommand>make</buildCommand>
 				<buildArguments>-j2</buildArguments>
 				<buildTarget>testCalibratedCamera.run</buildTarget>
-=======
-			<target name="testHomography2.run" path="geometry" targetID="org.eclipse.cdt.build.MakeTargetBuilder">
-				<buildCommand>make</buildCommand>
-				<buildArguments>-j2</buildArguments>
-				<buildTarget>testHomography2.run</buildTarget>
->>>>>>> 913029cc
-				<stopOnError>true</stopOnError>
-				<useDefaultCommand>true</useDefaultCommand>
-				<runAllBuilders>true</runAllBuilders>
-			</target>
-<<<<<<< HEAD
+				<stopOnError>true</stopOnError>
+				<useDefaultCommand>true</useDefaultCommand>
+				<runAllBuilders>true</runAllBuilders>
+			</target>
 			<target name="check" path="geometry" targetID="org.eclipse.cdt.build.MakeTargetBuilder">
 				<buildCommand>make</buildCommand>
 				<buildArguments>-j2</buildArguments>
 				<buildTarget>check</buildTarget>
-=======
-			<target name="testCalibratedCamera.run" path="geometry" targetID="org.eclipse.cdt.build.MakeTargetBuilder">
-				<buildCommand>make</buildCommand>
-				<buildArguments>-j2</buildArguments>
-				<buildTarget>testCalibratedCamera.run</buildTarget>
->>>>>>> 913029cc
-				<stopOnError>true</stopOnError>
-				<useDefaultCommand>true</useDefaultCommand>
-				<runAllBuilders>true</runAllBuilders>
-			</target>
-<<<<<<< HEAD
+				<stopOnError>true</stopOnError>
+				<useDefaultCommand>true</useDefaultCommand>
+				<runAllBuilders>true</runAllBuilders>
+			</target>
 			<target name="clean" path="geometry" targetID="org.eclipse.cdt.build.MakeTargetBuilder">
 				<buildCommand>make</buildCommand>
 				<buildArguments>-j2</buildArguments>
 				<buildTarget>clean</buildTarget>
-=======
-			<target name="check" path="geometry" targetID="org.eclipse.cdt.build.MakeTargetBuilder">
-				<buildCommand>make</buildCommand>
-				<buildArguments>-j2</buildArguments>
-				<buildTarget>check</buildTarget>
->>>>>>> 913029cc
-				<stopOnError>true</stopOnError>
-				<useDefaultCommand>true</useDefaultCommand>
-				<runAllBuilders>true</runAllBuilders>
-			</target>
-<<<<<<< HEAD
+				<stopOnError>true</stopOnError>
+				<useDefaultCommand>true</useDefaultCommand>
+				<runAllBuilders>true</runAllBuilders>
+			</target>
 			<target name="testPoint2.run" path="geometry" targetID="org.eclipse.cdt.build.MakeTargetBuilder">
 				<buildCommand>make</buildCommand>
 				<buildArguments>-j2</buildArguments>
-=======
-			<target name="clean" path="geometry" targetID="org.eclipse.cdt.build.MakeTargetBuilder">
-				<buildCommand>make</buildCommand>
-				<buildArguments>-j2</buildArguments>
-				<buildTarget>clean</buildTarget>
-				<stopOnError>true</stopOnError>
-				<useDefaultCommand>true</useDefaultCommand>
-				<runAllBuilders>true</runAllBuilders>
-			</target>
-			<target name="testPoint2.run" path="geometry" targetID="org.eclipse.cdt.build.MakeTargetBuilder">
-				<buildCommand>make</buildCommand>
-				<buildArguments>-j2</buildArguments>
->>>>>>> 913029cc
 				<buildTarget>testPoint2.run</buildTarget>
 				<stopOnError>true</stopOnError>
 				<useDefaultCommand>true</useDefaultCommand>
