--- conflicted
+++ resolved
@@ -83,10 +83,6 @@
 make -j2 install
 
 cd $GITHUB_WORKSPACE/build/python
-<<<<<<< HEAD
-pip${PYTHON_VERSION} install --user --prefix= .
-=======
 $PYTHON -m pip install --user .
->>>>>>> b046ab9d
 cd $GITHUB_WORKSPACE/python/gtsam/tests
 $PYTHON -m unittest discover -v